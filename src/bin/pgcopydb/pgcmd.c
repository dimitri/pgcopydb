/*
 * src/bin/pgcopydb/pgcmd.c
 *   API for running PostgreSQL commands such as pg_dump and pg_restore.
 */

#include <dirent.h>
#include <inttypes.h>
#include <stdlib.h>
#include <string.h>
#include <sys/stat.h>
#include <sys/types.h>
#include <unistd.h>

#include "postgres_fe.h"
#include "pqexpbuffer.h"

#include "defaults.h"
#include "env_utils.h"
#include "file_utils.h"
#include "filtering.h"
#include "log.h"
#include "parsing_utils.h"
#include "pgcmd.h"
#include "signals.h"
#include "string_utils.h"
#include "filtering.h"

#define RUN_PROGRAM_IMPLEMENTATION
#include "runprogram.h"

/*
 * Get psql --version output in pgPaths->pg_version.
 */
bool
psql_version(PostgresPaths *pgPaths)
{
	Program prog = run_program(pgPaths->psql, "--version", NULL);
	char pg_version_string[PG_VERSION_STRING_MAX] = { 0 };
	int pg_version = 0;

	if (prog.returnCode != 0)
	{
		errno = prog.error;
		log_error("Failed to run \"psql --version\" using program \"%s\": %m",
				  pgPaths->psql);
		free_program(&prog);
		return false;
	}

	if (!parse_version_number(prog.stdOut,
							  pg_version_string,
							  PG_VERSION_STRING_MAX,
							  &pg_version))
	{
		/* errors have already been logged */
		free_program(&prog);
		return false;
	}
	free_program(&prog);

	strlcpy(pgPaths->pg_version, pg_version_string, PG_VERSION_STRING_MAX);

	return true;
}


/*
 * find_pg_commands finds the Postgres commands to use given either PG_CONFIG
 * in the environment, or finding the first psql entry in the PATH and taking
 * it from there.
 */
void
find_pg_commands(PostgresPaths *pgPaths)
{
	/* first, use PG_CONFIG when it exists in the environment */
	if (set_psql_from_PG_CONFIG(pgPaths))
	{
		(void) set_postgres_commands(pgPaths);
		return;
	}

	/* then, use PATH and fetch the first entry there for the monitor */
	if (search_path_first("psql", pgPaths->psql, LOG_WARN))
	{
		if (!psql_version(pgPaths))
		{
			/* errors have been logged in psql_version */
			exit(EXIT_CODE_PGCTL);
		}

		(void) set_postgres_commands(pgPaths);
		return;
	}

	/* then, use PATH and fetch pg_config --bindir from there */
	if (set_psql_from_pg_config(pgPaths))
	{
		(void) set_postgres_commands(pgPaths);
		return;
	}

	/* at this point we don't have any other ways to find a psql */
	exit(EXIT_CODE_PGCTL);
}


/*
 * set_postgres_commands sets the rest of the Postgres commands that pgcyopdb
 * needs from knowing the pgPaths->psql absolute location already.
 */
void
set_postgres_commands(PostgresPaths *pgPaths)
{
	path_in_same_directory(pgPaths->psql, "pg_dump", pgPaths->pg_dump);
	path_in_same_directory(pgPaths->psql, "pg_dumpall", pgPaths->pg_dumpall);
	path_in_same_directory(pgPaths->psql, "pg_restore", pgPaths->pg_restore);
}


/*
 * set_psql_from_PG_CONFIG sets the path to psql following the exported
 * environment variable PG_CONFIG, when it is found in the environment.
 *
 * Postgres developer environments often define PG_CONFIG in the environment to
 * build extensions for a specific version of Postgres. Let's use the hint here
 * too.
 */
bool
set_psql_from_PG_CONFIG(PostgresPaths *pgPaths)
{
	char PG_CONFIG[MAXPGPATH] = { 0 };

	if (!env_exists("PG_CONFIG"))
	{
		/* then we don't use PG_CONFIG to find psql */
		return false;
	}

	if (!get_env_copy("PG_CONFIG", PG_CONFIG, sizeof(PG_CONFIG)))
	{
		/* errors have already been logged */
		return false;
	}

	if (!file_exists(PG_CONFIG))
	{
		log_error("Failed to find a file for PG_CONFIG environment value \"%s\"",
				  PG_CONFIG);
		return false;
	}

	if (!set_psql_from_config_bindir(pgPaths, PG_CONFIG))
	{
		/* errors have already been logged */
		return false;
	}

	if (!psql_version(pgPaths))
	{
		log_fatal("Failed to get version info from %s --version",
				  pgPaths->psql);
		return false;
	}

	log_debug("Found psql for PostgreSQL %s at %s following PG_CONFIG",
			  pgPaths->pg_version, pgPaths->psql);

	return true;
}


/*
 * set_psql_from_PG_CONFIG sets given pgPaths->psql to the psql binary
 * installed in the bindir of the target Postgres installation:
 *
 *  $(${PG_CONFIG} --bindir)/psql
 */
bool
set_psql_from_config_bindir(PostgresPaths *pgPaths, const char *pg_config)
{
	char psql[MAXPGPATH] = { 0 };

	if (!file_exists(pg_config))
	{
		log_debug("set_psql_from_config_bindir: file not found: \"%s\"",
				  pg_config);
		return false;
	}

	Program prog = run_program(pg_config, "--bindir", NULL);

	char *lines[1];

	if (prog.returnCode != 0)
	{
		errno = prog.error;
		log_error("Failed to run \"pg_config --bindir\" using program \"%s\": %m",
				  pg_config);
		free_program(&prog);
		return false;
	}

	if (splitLines(prog.stdOut, lines, 1) != 1)
	{
		log_error("Unable to parse output from pg_config --bindir");
		free_program(&prog);
		return false;
	}

	char *bindir = lines[0];
	join_path_components(psql, bindir, "psql");

	/* we're now done with the Program and its output */
	free_program(&prog);

	if (!file_exists(psql))
	{
		log_error("Failed to find psql at \"%s\" from PG_CONFIG at \"%s\"",
				  pgPaths->psql,
				  pg_config);
		return false;
	}

	strlcpy(pgPaths->psql, psql, sizeof(pgPaths->psql));

	return true;
}


/*
 * set_psql_from_pg_config sets the path to psql by using pg_config
 * --bindir when there is a single pg_config found in the PATH.
 *
 * When using debian/ubuntu packaging then pg_config is installed as part as
 * the postgresql-common package in /usr/bin, whereas psql is installed in a
 * major version dependent location such as /usr/lib/postgresql/12/bin, and
 * those locations are not included in the PATH.
 *
 * So when we can't find psql anywhere in the PATH, we look for pg_config
 * instead, and then use pg_config --bindir to discover the psql we can use.
 */
bool
set_psql_from_pg_config(PostgresPaths *pgPaths)
{
	SearchPath all_pg_configs = { 0 };
	SearchPath pg_configs = { 0 };

	if (!search_path("pg_config", &all_pg_configs))
	{
		return false;
	}

	if (!search_path_deduplicate_symlinks(&all_pg_configs, &pg_configs))
	{
		log_error("Failed to resolve symlinks found in PATH entries, "
				  "see above for details");
		return false;
	}

	switch (pg_configs.found)
	{
		case 0:
		{
			log_warn("Failed to find either psql or pg_config in PATH");
			return false;
		}

		case 1:
		{
			if (!set_psql_from_config_bindir(pgPaths, pg_configs.matches[0]))
			{
				/* errors have already been logged */
				return false;
			}

			if (!psql_version(pgPaths))
			{
				log_fatal("Failed to get version info from %s --version",
						  pgPaths->psql);
				return false;
			}

			log_debug("Found psql for PostgreSQL %s at %s from pg_config "
					  "found in PATH at \"%s\"",
					  pgPaths->pg_version,
					  pgPaths->psql,
					  pg_configs.matches[0]);

			return true;
		}

		default:
		{
			log_info("Found more than one pg_config entry in current PATH:");

			for (int i = 0; i < pg_configs.found; i++)
			{
				PostgresPaths currentPgPaths = { 0 };

				strlcpy(currentPgPaths.psql,
						pg_configs.matches[i],
						sizeof(currentPgPaths.psql));

				if (!psql_version(&currentPgPaths))
				{
					/*
					 * Because of this it's possible that there's now only a
					 * single working version of psql found in PATH. If
					 * that's the case we will still not use that by default,
					 * since the users intention is unclear. They might have
					 * wanted to use the version of psql that we could not
					 * parse the version string for. So we warn and continue,
					 * the user should make their intention clear by using the
					 * --psql option (or changing PATH).
					 */
					log_warn("Failed to get version info from %s --version",
							 currentPgPaths.psql);
					continue;
				}

				log_info("Found \"%s\" for pg version %s",
						 currentPgPaths.psql,
						 currentPgPaths.pg_version);
			}

			log_info("HINT: export PG_CONFIG to a specific pg_config entry");

			return false;
		}
	}

	return false;
}


/*
 * Call pg_dump and get the given section of the dump into the target file.
 */
bool
pg_dump_db(PostgresPaths *pgPaths,
		   const char *pguri,
		   const char *snapshot,
		   const char *section,
<<<<<<< HEAD
		   const char *filename,
		   const SourceFilterSchemaList *includeSchemaList,
		   const SourceFilterSchemaList *excludeSchemaList)
{
	char *args[PG_CMD_MAX_ARG];
=======
		   SourceFilters *filters,
		   const char *filename)
{
	char *args[128];
>>>>>>> a68032a5
	int argsIndex = 0;

	char command[BUFSIZE] = { 0 };

	SafeURI safeURI = { 0 };
	bool pgpassword_found_in_env = env_exists("PGPASSWORD");
	char PGPASSWORD[MAXCONNINFO] = { 0 };

	if (!extract_connection_string_password(pguri, &safeURI))
	{
		/* errors have already been logged */
		return false;
	}

	setenv("PGCONNECT_TIMEOUT", POSTGRES_CONNECT_TIMEOUT, 1);

	/* override PGPASSWORD environment variable if the pguri contains one */
	if (!IS_EMPTY_STRING_BUFFER(safeURI.password))
	{
		if (pgpassword_found_in_env &&
			!get_env_copy("PGPASSWORD", PGPASSWORD, MAXCONNINFO))
		{
			/* errors have already been logged */
			return false;
		}
		setenv("PGPASSWORD", safeURI.password, 1);
	}

	args[argsIndex++] = (char *) pgPaths->pg_dump;
	args[argsIndex++] = "-Fc";

	if (!IS_EMPTY_STRING_BUFFER(snapshot))
	{
		args[argsIndex++] = "--snapshot";
		args[argsIndex++] = (char *) snapshot;
	}

	if (includeSchemaList->count > 0)
	{
		log_notice("Dumping with inclusion filters...");

		for (int i = 0; i < includeSchemaList->count; i++)
		{
			if (argsIndex > PG_CMD_MAX_ARG - 9)
			{
				log_error("Too many schema filters specified to run pg_dump. Optimize filters or use multiple steps.");
				return false;
			}

			args[argsIndex++] = "-n";
			args[argsIndex++] = includeSchemaList->array[i].nspname;
		}
	}

	if (excludeSchemaList->count > 0)
	{
		log_notice("Dumping with exclusion filters...");

		for (int i = 0; i < excludeSchemaList->count; i++)
		{
			if (argsIndex > PG_CMD_MAX_ARG - 9)
			{
				log_error("Too many schema filters specified to run pg_dump. Optimize filters or use multiple steps.");
				return false;
			}

			args[argsIndex++] = "-N";
			args[argsIndex++] = excludeSchemaList->array[i].nspname;
		}
	}

	args[argsIndex++] = "--section";
	args[argsIndex++] = (char *) section;

	/* we use 10 other args array items beside schema filtering */
	if (128 < (filters->excludeSchemaList.count + 10))
	{
		log_fatal("Failed to pg_dump section %s when using %d exclude-schema "
				  "filters, only %d filters are supported by pgcopydb",
				  section,
				  filters->excludeSchemaList.count,
				  128 - 10);
		return false;
	}

	for (int i = 0; i < filters->excludeSchemaList.count; i++)
	{
		char *nspname = filters->excludeSchemaList.array[i].nspname;

		args[argsIndex++] = "--exclude-schema";
		args[argsIndex++] = nspname;
	}

	args[argsIndex++] = "--file";
	args[argsIndex++] = (char *) filename;
	args[argsIndex++] = (char *) safeURI.pguri;

	args[argsIndex] = NULL;

	/*
	 * We do not want to call setsid() when running pg_dump.
	 */
	Program program = { 0 };

	(void) initialize_program(&program, args, false);
	program.processBuffer = &processBufferCallback;

	/* log the exact command line we're using */
	int commandSize = snprintf_program_command_line(&program, command, BUFSIZE);

	if (commandSize >= BUFSIZE)
	{
		/* we only display the first BUFSIZE bytes of the real command */
		log_info("%s...", command);
	}
	else
	{
		log_info("%s", command);
	}

	(void) execute_subprogram(&program);

	/* make sure to reset the environment PGPASSWORD if we edited it */
	if (pgpassword_found_in_env && !IS_EMPTY_STRING_BUFFER(safeURI.password))
	{
		setenv("PGPASSWORD", PGPASSWORD, 1);
	}

	if (program.returnCode != 0)
	{
		log_error("Failed to run pg_dump: exit code %d", program.returnCode);
		free_program(&program);

		return false;
	}

	free_program(&program);
	return true;
}


/*
 * Call pg_dump and get the given section of the dump into the target file.
 */
bool
pg_dumpall_roles(PostgresPaths *pgPaths,
				 const char *pguri,
				 const char *filename,
				 bool noRolesPasswords)
{
	char *args[16];
	int argsIndex = 0;

	char command[BUFSIZE] = { 0 };

	SafeURI safeURI = { 0 };
	bool pgpassword_found_in_env = env_exists("PGPASSWORD");
	char PGPASSWORD[MAXCONNINFO] = { 0 };

	if (!extract_connection_string_password(pguri, &safeURI))
	{
		/* errors have already been logged */
		return false;
	}

	setenv("PGCONNECT_TIMEOUT", POSTGRES_CONNECT_TIMEOUT, 1);

	/* override PGPASSWORD environment variable if the pguri contains one */
	if (!IS_EMPTY_STRING_BUFFER(safeURI.password))
	{
		if (pgpassword_found_in_env &&
			!get_env_copy("PGPASSWORD", PGPASSWORD, MAXCONNINFO))
		{
			/* errors have already been logged */
			return false;
		}
		setenv("PGPASSWORD", safeURI.password, 1);
	}

	args[argsIndex++] = (char *) pgPaths->pg_dumpall;
	args[argsIndex++] = "--roles-only";

	args[argsIndex++] = "--file";
	args[argsIndex++] = (char *) filename;

	args[argsIndex++] = "--dbname";
	args[argsIndex++] = (char *) safeURI.pguri;

	if (noRolesPasswords)
	{
		args[argsIndex++] = "--no-role-passwords";
	}

	args[argsIndex] = NULL;

	/*
	 * We do not want to call setsid() when running pg_dump.
	 */
	Program program = { 0 };

	(void) initialize_program(&program, args, false);
	program.processBuffer = &processBufferCallback;

	/* log the exact command line we're using */
	int commandSize = snprintf_program_command_line(&program, command, BUFSIZE);

	if (commandSize >= BUFSIZE)
	{
		/* we only display the first BUFSIZE bytes of the real command */
		log_info("%s...", command);
	}
	else
	{
		log_info("%s", command);
	}

	(void) execute_subprogram(&program);

	/* make sure to reset the environment PGPASSWORD if we edited it */
	if (pgpassword_found_in_env && !IS_EMPTY_STRING_BUFFER(safeURI.password))
	{
		setenv("PGPASSWORD", PGPASSWORD, 1);
	}

	if (program.returnCode != 0)
	{
		log_error("Failed to run pg_dump: exit code %d", program.returnCode);
		free_program(&program);

		return false;
	}

	free_program(&program);
	return true;
}


/*
 * pg_restore_roles calls psql on the roles SQL file obtained with pg_dumpall
 * or the function pg_dumpall_roles.
 */
bool
pg_restore_roles(PostgresPaths *pgPaths,
				 const char *pguri,
				 const char *filename)
{
	char *content = NULL;
	long size = 0L;

	setenv("PGCONNECT_TIMEOUT", POSTGRES_CONNECT_TIMEOUT, 1);

	/*
	 * Rather than using psql --single-transaction --file filename, we read the
	 * given filename in memory and loop over the lines.
	 *
	 * We know that pg_dumpall --roles-only outputs a single SQL command per
	 * line, so that we don't actually have to be smart about parse the content.
	 *
	 * Then again there is no CREATE ROLE IF NOT EXISTS in Postgres, that's why
	 * we are reading the file and then sending the commands ourselves. When
	 * the script contains a line such as
	 *
	 *  CREATE ROLE dim;
	 *
	 * instead of applying it as-is, we parse the usename and check if it
	 * already exists on the target. We only send the SQL command when we fail
	 * to find the username.
	 */
	if (!read_file(filename, &content, &size))
	{
		/* errors have already been logged */
		return false;
	}

	char *lines[BUFSIZE] = { 0 };
	int lineCount = splitLines(content, lines, BUFSIZE);

	PGSQL pgsql = { 0 };

	if (!pgsql_init(&pgsql, (char *) pguri, PGSQL_CONN_TARGET))
	{
		/* errors have already been logged */
		return false;
	}

	if (!pgsql_begin(&pgsql))
	{
		/* errors have already been logged */
		return false;
	}

	/*
	 * pg_dumpall always outputs first a line with the CREATE ROLE command and
	 * immediately after that a line with an ALTER ROLE command that sets the
	 * role options.
	 *
	 * When we skip a role, we also skip the next line, which is the ALTER ROLE
	 * command for the same role.
	 */
	bool skipNextLine = false;

	for (int l = 0; l < lineCount; l++)
	{
		char *currentLine = lines[l];

		if (skipNextLine)
		{
			/* toggle the switch again, it's valid only once */
			skipNextLine = false;
			log_debug("Skipping line: %s", currentLine);
			continue;
		}

		if (strcmp(currentLine, "") == 0)
		{
			/* skip empty lines */
			continue;
		}

		char *createRole = "CREATE ROLE ";
		int createRoleLen = strlen(createRole);

		/* skip comments */
		if (strncmp(currentLine, "--", 2) == 0)
		{
			continue;
		}

		/* implement CREATE ROLE our own way (check if exists first) */
		else if (strncmp(currentLine, createRole, createRoleLen) == 0)
		{
			/* we have a create role command */
			int lineLen = strlen(currentLine);
			char lastChar = currentLine[lineLen - 1];

			if (lastChar != ';')
			{
				log_error("Failed to parse create role statement \"%s\"",
						  currentLine);
				return false;
			}

			/* chomp the last ';' character from the role name */
			currentLine[lineLen - 1] = '\0';

			char *roleNamePtr = currentLine + createRoleLen;
			char roleName[NAMEDATALEN] = { 0 };

			strlcpy(roleName, roleNamePtr, sizeof(roleName));

			bool exists = false;

			if (!pgsql_role_exists(&pgsql, roleName, &exists))
			{
				/* errors have already been logged */
				return false;
			}

			if (exists)
			{
				skipNextLine = true;
				log_info("Skipping CREATE ROLE %s, which already exists",
						 roleName);
				continue;
			}

			char createRole[BUFSIZE] = { 0 };

			sformat(createRole, sizeof(createRole), "CREATE ROLE %s", roleName);

			log_info("%s", createRole);

			if (!pgsql_execute(&pgsql, createRole))
			{
				/* errors have already been logged */
				return false;
			}
		}
		else
		{
			log_info("%s", currentLine);

			if (!pgsql_execute(&pgsql, currentLine))
			{
				/* errors have already been logged */
				return false;
			}
		}
	}

	if (!pgsql_commit(&pgsql))
	{
		/* errors have already been logged */
		return false;
	}

	return true;
}


/*
 * pg_copy_roles copies roles from the source instance into the target
 * instance, using pg_dumpall --roles-only and our own SQL client that reads
 * the file and applies SQL command on the target system.
 */
bool
pg_copy_roles(PostgresPaths *pgPaths,
			  const char *source_pguri,
			  const char *target_pguri,
			  const char *filename,
			  bool noRolesPasswords)
{
	if (!pg_dumpall_roles(pgPaths, source_pguri, filename, noRolesPasswords))
	{
		/* errors have already been logged */
		return false;
	}

	if (!pg_restore_roles(pgPaths, target_pguri, filename))
	{
		/* errors have already been logged */
		return false;
	}

	return true;
}


/*
 * Call pg_restore from the given filename and restores it to the target
 * database connection.
 */
bool
pg_restore_db(PostgresPaths *pgPaths,
			  const char *pguri,
			  SourceFilters *filters,
			  const char *dumpFilename,
			  const char *listFilename,
			  RestoreOptions options,
		      const SourceFilterSchemaList *includeSchemaList,
		      const SourceFilterSchemaList *excludeSchemaList)
{
<<<<<<< HEAD
	char *args[PG_CMD_MAX_ARG];
=======
	char *args[128];
>>>>>>> a68032a5
	int argsIndex = 0;

	char command[BUFSIZE] = { 0 };

	SafeURI safeURI = { 0 };
	bool pgpassword_found_in_env = env_exists("PGPASSWORD");
	char PGPASSWORD[MAXCONNINFO] = { 0 };

	if (!extract_connection_string_password(pguri, &safeURI))
	{
		/* errors have already been logged */
		return false;
	}

	setenv("PGCONNECT_TIMEOUT", POSTGRES_CONNECT_TIMEOUT, 1);

	/* override PGPASSWORD environment variable if the pguri contains one */
	if (!IS_EMPTY_STRING_BUFFER(safeURI.password))
	{
		if (pgpassword_found_in_env &&
			!get_env_copy("PGPASSWORD", PGPASSWORD, MAXCONNINFO))
		{
			/* errors have already been logged */
			return false;
		}
		setenv("PGPASSWORD", safeURI.password, 1);
	}

	args[argsIndex++] = (char *) pgPaths->pg_restore;
	args[argsIndex++] = "--dbname";
	args[argsIndex++] = (char *) safeURI.pguri;
	args[argsIndex++] = "--single-transaction";

	if (options.dropIfExists)
	{
		args[argsIndex++] = "--clean";
		args[argsIndex++] = "--if-exists";
	}

	if (options.noOwner)
	{
		args[argsIndex++] = "--no-owner";
	}

	if (options.noComments)
	{
		args[argsIndex++] = "--no-comments";
	}

	if (options.noACL)
	{
		args[argsIndex++] = "--no-acl";
	}

	/* we use 15 other args array items beside schema filtering */
	if (128 < (filters->excludeSchemaList.count + 15))
	{
		log_fatal("Failed to pg_restore using %d exclude-schema "
				  "filters, only %d filters are supported by pgcopydb",
				  filters->excludeSchemaList.count,
				  128 - 15);
		return false;
	}

	for (int i = 0; i < filters->excludeSchemaList.count; i++)
	{
		char *nspname = filters->excludeSchemaList.array[i].nspname;

		args[argsIndex++] = "--exclude-schema";
		args[argsIndex++] = nspname;
	}

	if (listFilename != NULL)
	{
		args[argsIndex++] = "--use-list";
		args[argsIndex++] = (char *) listFilename;
	}

	if (includeSchemaList->count > 0)
	{
		log_notice("Restoring with inclusion filters...");

		for (int i = 0; i < includeSchemaList->count; i++)
		{
			if (argsIndex > PG_CMD_MAX_ARG - 9)
			{
				log_error("Too many schema filters specified to run pg_restore. Optimize filters or use multiple steps.");
				return false;
			}

			args[argsIndex++] = "-n";
			args[argsIndex++] = includeSchemaList->array[i].nspname;
		}
	}

	if (excludeSchemaList->count > 0)
	{
		log_notice("Restoring with exclusion filters...");

		for (int i = 0; i < excludeSchemaList->count; i++)
		{
			if (argsIndex > PG_CMD_MAX_ARG - 9)
			{
				log_error("Too many schema filters specified to run pg_restore. Optimize filters or use multiple steps.");
				return false;
			}

			args[argsIndex++] = "-N";
			args[argsIndex++] = excludeSchemaList->array[i].nspname;
		}
	}

	/* verbose output */
	//args[argsIndex++] = "--verbose";

	args[argsIndex++] = (char *) dumpFilename;

	args[argsIndex] = NULL;

	/*
	 * We do not want to call setsid() when running pg_dump.
	 */
	Program program = { 0 };

	(void) initialize_program(&program, args, false);
	program.processBuffer = &processBufferCallback;

	/* log the exact command line we're using */
	int commandSize = snprintf_program_command_line(&program, command, BUFSIZE);

	if (commandSize >= BUFSIZE)
	{
		/* we only display the first BUFSIZE bytes of the real command */
		log_info("%s...", command);
	}
	else
	{
		log_info("%s", command);
	}

	(void) execute_subprogram(&program);

	/* make sure to reset the environment PGPASSWORD if we edited it */
	if (pgpassword_found_in_env && !IS_EMPTY_STRING_BUFFER(safeURI.password))
	{
		setenv("PGPASSWORD", PGPASSWORD, 1);
	}

	if (program.returnCode != 0)
	{
		log_error("Failed to run pg_restore: exit code %d", program.returnCode);
		free_program(&program);

		return false;
	}

	free_program(&program);
	return true;
}


/*
 * pg_restore_list runs the command pg_restore -f- -l on the given custom
 * format dump file and returns an array of pg_dump archive objects.
 */
bool
pg_restore_list(PostgresPaths *pgPaths, const char *filename,
				ArchiveContentArray *archive)
{
	Program prog =
		run_program(pgPaths->pg_restore, "-f-", "-l", filename, NULL);

	char command[BUFSIZE] = { 0 };
	(void) snprintf_program_command_line(&prog, command, BUFSIZE);

	log_notice("%s", command);

	if (prog.returnCode != 0)
	{
		log_error("Failed to run pg_restore: exit code %d", prog.returnCode);
		free_program(&prog);

		return false;
	}

	/* 	weird compiler bug in Ubuntu 22.4
		"if (!parse_archive_list(...))" crashes, while the same in 2 separate
		steps, doesn't, some code optimization breaks here, not too important.
	*/
	bool parsed = parse_archive_list(prog.stdOut, archive);

	if (!parsed)
	{
		/* errors have already been logged */
		free_program(&prog);
		return false;
	}

	free_program(&prog);
	return true;
}


/*
 * parse_archive_list parses a archive content list as obtained with the
 * pg_restore --list option.
 *
 * We are parsing the following format, plus a preamble that contains lines
 * that all start with a semi-colon, the comment separator for this format.
 *
 * ahprintf(AH, "%d; %u %u %s %s %s %s\n", te->dumpId,
 *          te->catalogId.tableoid, te->catalogId.oid,
 *          te->desc, sanitized_schema, sanitized_name,
 *          sanitized_owner);
 *
 */

struct StringWithLength
{
	int len;
	char str[BUFSIZE];
};

#define INSERT_STRING_WITH_LENGTH(s) { strlen(s), s }

/*
 * List manually processed from describeDumpableObject in
 * postgres/src/bin/pg_dump/pg_dump_sort.c
 */
struct StringWithLength pgRestoreDescriptionArray[] = {
	INSERT_STRING_WITH_LENGTH("ACCESS METHOD"),
	INSERT_STRING_WITH_LENGTH("ACL"),
	INSERT_STRING_WITH_LENGTH("AGGREGATE"),
	INSERT_STRING_WITH_LENGTH("ATTRDEF"),
	INSERT_STRING_WITH_LENGTH("BLOB DATA"),
	INSERT_STRING_WITH_LENGTH("BLOB"),
	INSERT_STRING_WITH_LENGTH("CAST"),
	INSERT_STRING_WITH_LENGTH("COLLATION"),
	INSERT_STRING_WITH_LENGTH("COMMENT"),
	INSERT_STRING_WITH_LENGTH("CONSTRAINT"),
	INSERT_STRING_WITH_LENGTH("CONVERSION"),
	INSERT_STRING_WITH_LENGTH("DEFAULT ACL"),
	INSERT_STRING_WITH_LENGTH("DEFAULT"),
	INSERT_STRING_WITH_LENGTH("DOMAIN"),
	INSERT_STRING_WITH_LENGTH("DUMMY TYPE"),
	INSERT_STRING_WITH_LENGTH("EVENT TRIGGER"),
	INSERT_STRING_WITH_LENGTH("EXTENSION"),
	INSERT_STRING_WITH_LENGTH("FK CONSTRAINT"),
	INSERT_STRING_WITH_LENGTH("FOREIGN DATA WRAPPER"),
	INSERT_STRING_WITH_LENGTH("FOREIGN SERVER"),
	INSERT_STRING_WITH_LENGTH("FOREIGN TABLE"),
	INSERT_STRING_WITH_LENGTH("FUNCTION"),
	INSERT_STRING_WITH_LENGTH("INDEX ATTACH"),
	INSERT_STRING_WITH_LENGTH("INDEX"),
	INSERT_STRING_WITH_LENGTH("MATERIALIZED VIEW"),
	INSERT_STRING_WITH_LENGTH("OPERATOR CLASS"),
	INSERT_STRING_WITH_LENGTH("OPERATOR FAMILY"),
	INSERT_STRING_WITH_LENGTH("OPERATOR"),
	INSERT_STRING_WITH_LENGTH("POLICY"),
	INSERT_STRING_WITH_LENGTH("PROCEDURAL LANGUAGE"),
	INSERT_STRING_WITH_LENGTH("PROCEDURE"),
	INSERT_STRING_WITH_LENGTH("PUBLICATION TABLES IN SCHEMA"),
	INSERT_STRING_WITH_LENGTH("PUBLICATION TABLE"),
	INSERT_STRING_WITH_LENGTH("PUBLICATION"),
	INSERT_STRING_WITH_LENGTH("REFRESH MATERIALIZED VIEW"),
	INSERT_STRING_WITH_LENGTH("RULE"),
	INSERT_STRING_WITH_LENGTH("SCHEMA"),
	INSERT_STRING_WITH_LENGTH("SEQUENCE OWNED BY"),
	INSERT_STRING_WITH_LENGTH("SEQUENCE SET"),
	INSERT_STRING_WITH_LENGTH("SEQUENCE"),
	INSERT_STRING_WITH_LENGTH("SERVER"),
	INSERT_STRING_WITH_LENGTH("SHELL TYPE"),
	INSERT_STRING_WITH_LENGTH("STATISTICS"),
	INSERT_STRING_WITH_LENGTH("SUBSCRIPTION"),
	INSERT_STRING_WITH_LENGTH("TABLE ATTACH"),
	INSERT_STRING_WITH_LENGTH("TABLE DATA"),
	INSERT_STRING_WITH_LENGTH("TABLE"),
	INSERT_STRING_WITH_LENGTH("TEXT SEARCH CONFIGURATION"),
	INSERT_STRING_WITH_LENGTH("TEXT SEARCH DICTIONARY"),
	INSERT_STRING_WITH_LENGTH("TEXT SEARCH PARSER"),
	INSERT_STRING_WITH_LENGTH("TEXT SEARCH TEMPLATE"),
	INSERT_STRING_WITH_LENGTH("TRANSFORM"),
	INSERT_STRING_WITH_LENGTH("TRIGGER"),
	INSERT_STRING_WITH_LENGTH("TYPE"),
	INSERT_STRING_WITH_LENGTH("USER MAPPING"),
	INSERT_STRING_WITH_LENGTH("VIEW"),
	{ 0, "" }
};


bool
parse_archive_list(char *list, ArchiveContentArray *contents)
{
	int lineCount = countLines(list);
	char **lines = (char **) calloc(lineCount, sizeof(char *));
	int splitCount = splitLines(list, lines, lineCount);

	if (splitCount != lineCount)
	{
		log_error("BUG: parse_archive_list counted %d lines "
				  "and got %d after split",
				  lineCount,
				  splitCount);
		return false;
	}

	/* the pg_restore --list preamble is 15 lines long */
	int objectCount = lineCount - 15;

	contents->count = 0;
	contents->array =
		(ArchiveContentItem *) malloc(objectCount * sizeof(ArchiveContentItem));

	for (int lineNumber = 0; lineNumber < lineCount; lineNumber++)
	{
		ArchiveContentItem *item = &(contents->array[contents->count]);

		char *ptr = lines[lineNumber];
		char *sep = strchr(ptr, ';');

		/* skip lines that start with a separator */
		if (sep == NULL || sep == ptr)
		{
			continue;
		}

		/* parse the archive dumpId before the separator */
		*sep = '\0';

		if (!stringToInt(ptr, &(item->dumpId)))
		{
			log_error("Failed to parse dumpId \"%s\" from pg_restore --list",
					  ptr);
			return false;
		}

		/* skip "; " */
		ptr = sep + 2;
		sep = strchr(ptr, ' ');

		if (sep == NULL)
		{
			log_error("Failed to parse pg_restore --list output");
			return false;
		}

		*sep = '\0';

		if (!stringToUInt32(ptr, &(item->catalogOid)))
		{
			log_error("Failed to parse catalog OID \"%s\" from pg_restore --list",
					  ptr);
			return false;
		}

		/* skip " " */
		ptr = sep + 1;
		sep = strchr(ptr, ' ');

		if (sep == NULL)
		{
			log_error("Failed to parse pg_restore --list output");
			return false;
		}

		*sep = '\0';

		if (!stringToUInt32(ptr, &(item->objectOid)))
		{
			log_error("Failed to parse OID \"%s\" from pg_restore --list",
					  ptr);
			return false;
		}

		/* skip " " */
		ptr = sep + 1;

		for (int i = 0; pgRestoreDescriptionArray[i].len != 0; i++)
		{
			if (strncmp(ptr,
						pgRestoreDescriptionArray[i].str,
						pgRestoreDescriptionArray[i].len) == 0)
			{
				/*
				 * Some pg_restore archive catalog TOC entries have a quite a
				 * special restoreListName, that needs some tweaking to be able
				 * to match it to the normal one we have in our hash tables.
				 *
				 */
				if (strcmp(pgRestoreDescriptionArray[i].str, "ACL") == 0 ||
					strcmp(pgRestoreDescriptionArray[i].str, "COMMENT") == 0)
				{
					/* ignore errors */
					if (!parse_archive_acl_or_comment(ptr, item))
					{
						log_debug("Failed to parse ACL or COMMENT: %s", ptr);
					}
				}
				else
				{
					strlcpy(item->desc,
							pgRestoreDescriptionArray[i].str,
							sizeof(item->desc));

					strlcpy(item->restoreListName,
							ptr + pgRestoreDescriptionArray[i].len + 1,
							sizeof(item->restoreListName));
				}
				break;
			}
		}

		if (IS_EMPTY_STRING_BUFFER(item->desc))
		{
			log_warn("Failed to parse desc \"%s\"", ptr);
		}

		++contents->count;
	}

	return true;
}


/*
 * parse_archive_acl_or_comment parses the ACL or COMMENT entry of the
 * pg_restore archive catalog TOC.
 *
 * 4837; 0 0 ACL - SCHEMA public postgres
 * 4838; 0 0 COMMENT - SCHEMA topology dim
 * 4839; 0 0 COMMENT - EXTENSION intarray
 * 4840; 0 0 COMMENT - EXTENSION postgis
 *
 * Here the - is for the namespace, which doesn't apply, and then the TAG is
 * composite: TYPE name; where it usually is just the object name.
 *
 * The ptr argument is positioned at the start of either ACL or COMMENT.
 */
bool
parse_archive_acl_or_comment(char *ptr, ArchiveContentItem *item)
{
	log_trace("parse_archive_acl_or_comment: %s", ptr);

	char *desc = ptr;

	/* skip "ACL " or "COMMENT " */
	char *aclPrefix = "ACL ";
	size_t aclPrefixLen = strlen(aclPrefix);

	char *commentPrefix = "COMMENT ";
	size_t commentPrefixLen = strlen(commentPrefix);

	if (strncmp(ptr, aclPrefix, aclPrefixLen) == 0)
	{
		ptr += aclPrefixLen;
		strlcpy(item->desc, "ACL", sizeof(item->desc));
	}
	else if (strncmp(ptr, commentPrefix, commentPrefixLen) == 0)
	{
		ptr += commentPrefixLen;
		strlcpy(item->desc, "COMMENT", sizeof(item->desc));
	}
	else
	{
		log_warn("Failed to parse desc \"%s\" for ACL or COMMENT", desc);
		return false;
	}

	/*
	 * At the moment we only support filtering ACLs and COMMENTS for SCHEMA and
	 * EXTENSION objects, see --skip-extensions. So first, we skil the
	 * namespace, which in our case would always be a dash.
	 */

	char nspname[NAMEDATALEN];

	char *space = strchr(ptr, ' ');

	if (space != NULL)
	{
		*space = '\0';
		strlcpy(nspname, ptr, sizeof(nspname));

		ptr = space + 1;
	}
	else
	{
		log_warn("Failed to parse desc \"%s\" for ACL or COMMENT", desc);
		return false;
	}

	char *SCHEMA = "SCHEMA ";
	size_t SCHEMA_LEN = strlen(SCHEMA);

	char *EXTENSION = "EXTENSION ";
	size_t EXTENSION_LEN = strlen(EXTENSION);

	if (strncmp(ptr, SCHEMA, SCHEMA_LEN) == 0)
	{
		/* a schema pg_restore list name is "- nspname rolname" */
		char *nsp_rol_name = ptr + SCHEMA_LEN;

		sformat(item->restoreListName, sizeof(item->restoreListName),
				"- %s",
				nsp_rol_name);
	}
	else if (strncmp(ptr, EXTENSION, EXTENSION_LEN) == 0)
	{
		/*
		 * The extension name is following by a space, even though there is no
		 * owner to follow that space. We don't want that space at the end of
		 * the extension's name.
		 */
		char *extname = ptr + EXTENSION_LEN;
		char *space = strchr(extname, ' ');
		*space = '\0';

		/* an extension's pg_restore list name is just its name */
		sformat(item->restoreListName, sizeof(item->restoreListName),
				"%s",
				extname);
	}
	else
	{
		char *sep = strchr(ptr, ' ');
		*sep = '\0';

		log_debug("Failed to parse %s for %s: not supported yet",
				  item->desc,
				  ptr);
		return false;
	}

	log_trace("parse_archive_acl_or_comment: %s [%s]",
			  item->desc,
			  item->restoreListName);

	return true;
}<|MERGE_RESOLUTION|>--- conflicted
+++ resolved
@@ -341,18 +341,11 @@
 		   const char *pguri,
 		   const char *snapshot,
 		   const char *section,
-<<<<<<< HEAD
 		   const char *filename,
 		   const SourceFilterSchemaList *includeSchemaList,
 		   const SourceFilterSchemaList *excludeSchemaList)
 {
 	char *args[PG_CMD_MAX_ARG];
-=======
-		   SourceFilters *filters,
-		   const char *filename)
-{
-	char *args[128];
->>>>>>> a68032a5
 	int argsIndex = 0;
 
 	char command[BUFSIZE] = { 0 };
@@ -795,11 +788,7 @@
 		      const SourceFilterSchemaList *includeSchemaList,
 		      const SourceFilterSchemaList *excludeSchemaList)
 {
-<<<<<<< HEAD
 	char *args[PG_CMD_MAX_ARG];
-=======
-	char *args[128];
->>>>>>> a68032a5
 	int argsIndex = 0;
 
 	char command[BUFSIZE] = { 0 };
