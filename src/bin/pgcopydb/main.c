/*
 * src/bin/pgcopydb/main.c
 *    Main entry point for the pgcopydb command-line tool
 */

#include <getopt.h>
#include <unistd.h>
#include <errno.h>

#include "postgres.h"

#if (PG_VERSION_NUM >= 120000)
#include "common/logging.h"
#endif

#include "cli_root.h"
#include "copydb.h"
#include "defaults.h"
#include "env_utils.h"
#include "file_utils.h"
#include "log.h"
#include "lock_utils.h"
#include "signals.h"
#include "string_utils.h"


char pgcopydb_argv0[MAXPGPATH];
char pgcopydb_program[MAXPGPATH];
int pgconnect_timeout = 10;     /* see also POSTGRES_CONNECT_TIMEOUT */

char *ps_buffer;                /* will point to argv area */
size_t ps_buffer_size;          /* space determined at run time */
size_t last_status_len;         /* use to minimize length of clobber */

Semaphore log_semaphore = { 0 }; /* allows inter-process locking */
<<<<<<< HEAD
FILE *log_fp = NULL;            /* file handle for optional log file */
=======

SysVResArray system_res_array = { 0 };
>>>>>>> 5abfc833

static void set_logger(void);
static void unlink_system_res_atexit(void);


/*
 * Main entry point for the binary.
 */
int
main(int argc, char **argv)
{
	/*
	 * Create a new process group and set current process as its leader.  This
	 * allows the process group to be easily controlled, without affecting any
	 * wrapper processes around the pgcopydb command. No errors are defined for
	 * setpgrp and it has no effect when the calling process is a session
	 * leader.
	 */
	setpgrp();

	CommandLine command = root;

	/* allows changing process title in ps/top/ptree etc */
	(void) init_ps_buffer(argc, argv);

	/* set our logging infrastructure */
	(void) set_logger();

	/*
	 * Since PG 12, we need to call pg_logging_init before any calls to pg_log_*
	 * otherwise, we get a segfault. Although we don't use pg_log_* directly,
	 * functions from the common library such as rmtree do use them.
	 * Logging change introduced in PG 12: https://git.postgresql.org/cgit/postgresql.git/commit/?id=cc8d41511721d25d557fc02a46c053c0a602fed0
	 */
	#if (PG_VERSION_NUM >= 120000)
	pg_logging_init(argv[0]);
	#endif

	/* register our System V resources clean-up atexit */
	atexit(unlink_system_res_atexit);

	/*
	 * When PGCOPYDB_DEBUG is set in the environment, provide the user
	 * commands available to debug a pgcopydb instance.
	 */
	if (env_exists(PGCOPYDB_DEBUG))
	{
		command = root_with_debug;
	}

	/*
	 * When PGCONNECT_TIMEOUT is set in the environment, keep a copy of it in
	 * our own global variable pgconnect_timeout. We implement our own
	 * connection retry policy and will change change the environment variable
	 * setting when calling pg_basebackup and other tools anyway.
	 */
	if (env_exists("PGCONNECT_TIMEOUT"))
	{
		char env_pgtimeout[BUFSIZE] = { 0 };

		if (get_env_copy("PGCONNECT_TIMEOUT", env_pgtimeout, BUFSIZE) > 0)
		{
			if (!stringToInt(env_pgtimeout, &pgconnect_timeout))
			{
				log_warn("Failed to parse environment variable "
						 "PGCONNECT_TIMEOUT value \"%s\" as a "
						 "number of seconds (integer), "
						 "using our default %d seconds instead",
						 env_pgtimeout,
						 pgconnect_timeout);
			}
		}
	}

	/*
	 * We need to follow POSIX specifications for argument parsing, in
	 * particular we want getopt() to stop as soon as it reaches a non option
	 * in the command line.
	 *
	 * GNU and modern getopt() implementation will reorder the command
	 * arguments, making a mess of our nice subcommands facility.
	 *
	 * Note that we call unsetenv("POSIXLY_CORRECT"); before parsing options
	 * for commands that are the final sub-command of their chain and when we
	 * might mix options and arguments.
	 */
	setenv("POSIXLY_CORRECT", "1", 1);

	/*
	 * Stash away the argv[0] used to run this program and compute the realpath
	 * of the program invoked, which we need at several places including when
	 * preparing the systemd unit files.
	 *
	 * Note that we're using log_debug() in get_program_absolute_path and we
	 * have not set the log level from the command line option parsing yet. We
	 * hard-coded LOG_INFO as our log level. For now we won't see the log_debug
	 * output, but as a developer you could always change the LOG_INFO to
	 * LOG_DEBUG above and then see the message.
	 *
	 * When running pgcopydb using valgrind we also want the subprocesses to
	 * be run with valgrind. However, valgrind modifies the argv variables to
	 * be the pgcopydb binary, instead of the valgrind binary. So to make
	 * sure subprocesses are spawned using valgrind, we allow overriding To
	 * this program path detection using the PGCOPYDB_DEBUG_BIN_PATH
	 * environment variable.
	 */
	strlcpy(pgcopydb_argv0, argv[0], MAXPGPATH);
	if (env_exists("PGCOPYDB_DEBUG_BIN_PATH"))
	{
		if (!get_env_copy("PGCOPYDB_DEBUG_BIN_PATH", pgcopydb_program, MAXPGPATH))
		{
			/* errors have already been logged */
			exit(EXIT_CODE_INTERNAL_ERROR);
		}
	}
	else if (!set_program_absolute_path(pgcopydb_program, MAXPGPATH))
	{
		/* errors have already been logged */
		exit(EXIT_CODE_INTERNAL_ERROR);
	}

	/* Establish a handler for signals. */
	bool exitOnQuit = true;
	(void) set_signal_handlers(exitOnQuit);

	log_info("Running pgcopydb version %s from \"%s\"",
			 VERSION_STRING,
			 pgcopydb_program);

	if (!commandline_run(&command, argc, argv))
	{
		exit(EXIT_CODE_BAD_ARGS);
	}

	return 0;
}


/*
 * set_logger creates our log semaphore, sets the logging utility aspects such
 * as using colors in an interactive terminal and the default log level.
 */
static void
set_logger()
{
	log_set_level(LOG_INFO);

	/*
	 * Log messages go to stderr. We use colours when stderr is being shown
	 * directly to the user to make it easier to spot warnings and errors.
	 */
	bool interactive = isatty(fileno(stderr));

	log_use_colors(interactive);
	log_show_file_line(!interactive);

	char *log_time_format_default =
		interactive ? LOG_TFORMAT_SHORT : LOG_TFORMAT_LONG;

	char log_time_format[128] = { 0 };

	if (!get_env_copy_with_fallback(PGCOPYDB_LOG_TIME_FORMAT,
									log_time_format,
									sizeof(log_time_format),
									log_time_format_default))
	{
		/* errors have already been logged */
		exit(EXIT_CODE_INTERNAL_ERROR);
	}

	log_set_tformat(log_time_format);

	/* initialize the semaphore used for locking log output */
	if (!semaphore_init(&log_semaphore))
	{
		exit(EXIT_CODE_INTERNAL_ERROR);
	}

	/* set our logging facility to use our semaphore as a lock mechanism */
	(void) log_set_udata(&log_semaphore);
	(void) log_set_lock(&semaphore_log_lock_function);

	/* duplicate output to log file if PGCOPYDB_LOG env var is set.
	 * Warning: if the value is incorrect, it may cause segfault.
	*/
	if (env_exists("PGCOPYDB_LOG"))
	{
		char env_log_file[BUFSIZE] = { 0 };

		if (get_env_copy("PGCOPYDB_LOG", env_log_file, BUFSIZE) > 0)
		{
			if (log_fp = fopen(env_log_file, "w"))
			{
				log_set_fp(log_fp);
			}
			else
			{
				log_error("Failed to open log file for writing %s. Error reason: %s", env_log_file, strerror(errno));
				exit(EXIT_CODE_BAD_ARGS);
			}
		}
	}
}


/*
 * unlink_system_res_atexit cleans-up System V resources that have been
 * registered in the global array during run-time. It is registered as an
 * atexit(3) facility.
 */
static void
unlink_system_res_atexit(void)
{
<<<<<<< HEAD
	(void) semaphore_finish(&log_semaphore);

	/* if logging to file is enabled, close log file */
	if (log_fp != NULL)
	{
		log_set_fp(NULL);
		fclose(log_fp);
	}

=======
	(void) copydb_cleanup_sysv_resources(&system_res_array);
>>>>>>> 5abfc833
}<|MERGE_RESOLUTION|>--- conflicted
+++ resolved
@@ -33,12 +33,9 @@
 size_t last_status_len;         /* use to minimize length of clobber */
 
 Semaphore log_semaphore = { 0 }; /* allows inter-process locking */
-<<<<<<< HEAD
 FILE *log_fp = NULL;            /* file handle for optional log file */
-=======
 
 SysVResArray system_res_array = { 0 };
->>>>>>> 5abfc833
 
 static void set_logger(void);
 static void unlink_system_res_atexit(void);
@@ -252,7 +249,6 @@
 static void
 unlink_system_res_atexit(void)
 {
-<<<<<<< HEAD
 	(void) semaphore_finish(&log_semaphore);
 
 	/* if logging to file is enabled, close log file */
@@ -262,7 +258,6 @@
 		fclose(log_fp);
 	}
 
-=======
+  /* cleanup dynamically allocated resources */
 	(void) copydb_cleanup_sysv_resources(&system_res_array);
->>>>>>> 5abfc833
 }