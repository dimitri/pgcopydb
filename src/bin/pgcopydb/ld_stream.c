--- conflicted
+++ resolved
@@ -212,15 +212,13 @@
 	 */
 	specs->sourceDB = sourceDB;
 
-<<<<<<< HEAD
 	specs->filters = *filters;
-=======
+
 	if (!catalog_init(specs->sourceDB))
 	{
 		/* errors have already been logged */
 		return false;
 	}
->>>>>>> 1ed47db3
 
 	/*
 	 * Copy the given ReplicationSlot: it comes from command line parsing, or
