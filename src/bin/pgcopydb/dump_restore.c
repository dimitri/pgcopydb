/*
 * src/bin/pgcopydb/dump_restore.c
 *     Implementation of a CLI to copy a database between two Postgres instances
 */

#include <errno.h>
#include <getopt.h>
#include <inttypes.h>
#include <sys/wait.h>
#include <unistd.h>

#include "copydb.h"
#include "env_utils.h"
#include "lock_utils.h"
#include "log.h"
#include "pidfile.h"
#include "schema.h"
#include "signals.h"
#include "string_utils.h"
#include "summary.h"


/*
 * copydb_objectid_has_been_processed_already returns true when a doneFile
 * could be found on-disk for the given target object OID.
 */
bool
copydb_objectid_has_been_processed_already(CopyDataSpec *specs, uint32_t oid)
{
	char doneFile[MAXPGPATH] = { 0 };

	/* build the doneFile for the target index or constraint */
	sformat(doneFile, sizeof(doneFile), "%s/%u.done",
			specs->cfPaths.idxdir,
			oid);

	return file_exists(doneFile);
}


/*
 * copydb_dump_source_schema uses pg_dump -Fc --schema --section=pre-data or
 * --section=post-data to dump the source database schema to files.
 */
bool
copydb_dump_source_schema(CopyDataSpec *specs,
						  const char *snapshot,
						  PostgresDumpSection section)
{
	if (section == PG_DUMP_SECTION_SCHEMA ||
		section == PG_DUMP_SECTION_PRE_DATA ||
		section == PG_DUMP_SECTION_ALL)
	{
		if (file_exists(specs->cfPaths.done.preDataDump))
		{
			log_info("Skipping pg_dump --section=pre-data, "
					 "as \"%s\" already exists",
					 specs->cfPaths.done.preDataDump);
		}
		else if (!pg_dump_db(&(specs->pgPaths),
							 specs->source_pguri,
							 snapshot,
							 "pre-data",
<<<<<<< HEAD
							 specs->dumpPaths.preFilename,
							 &(specs->filters.includeOnlySchemaList),
							 &(specs->filters.excludeSchemaList)))
=======
							 &(specs->filters),
							 specs->dumpPaths.preFilename))
>>>>>>> a68032a5
		{
			/* errors have already been logged */
			return false;
		}

		/* now write the doneFile to keep track */
		if (!write_file("", 0, specs->cfPaths.done.preDataDump))
		{
			log_error("Failed to write the tracking file \"%s\"",
					  specs->cfPaths.done.preDataDump);
			return false;
		}
	}

	if (section == PG_DUMP_SECTION_SCHEMA ||
		section == PG_DUMP_SECTION_POST_DATA ||
		section == PG_DUMP_SECTION_ALL)
	{
		if (file_exists(specs->cfPaths.done.postDataDump))
		{
			log_info("Skipping pg_dump --section=post-data, "
					 "as \"%s\" already exists",
					 specs->cfPaths.done.postDataDump);
		}
		else if (!pg_dump_db(&(specs->pgPaths),
							 specs->source_pguri,
							 snapshot,
							 "post-data",
<<<<<<< HEAD
							 specs->dumpPaths.postFilename,
							 &(specs->filters.includeOnlySchemaList),
							 &(specs->filters.excludeSchemaList)))
=======
							 &(specs->filters),
							 specs->dumpPaths.postFilename))
>>>>>>> a68032a5
		{
			/* errors have already been logged */
			return false;
		}

		/* now write the doneFile to keep track */
		if (!write_file("", 0, specs->cfPaths.done.postDataDump))
		{
			log_error("Failed to write the tracking file \"%s\"",
					  specs->cfPaths.done.postDataDump);
			return false;
		}
	}

	return true;
}


/*
 * copydb_target_prepare_schema restores the pre.dump file into the target
 * database.
 */
bool
copydb_target_prepare_schema(CopyDataSpec *specs)
{
	if (!file_exists(specs->dumpPaths.preFilename))
	{
		log_fatal("File \"%s\" does not exists", specs->dumpPaths.preFilename);
		return false;
	}

	if (file_exists(specs->cfPaths.done.preDataRestore))
	{
		log_info("Skipping pg_restore of pre-data section, "
				 "done on a previous run");
		return true;
	}

	if (!copydb_write_restore_list(specs, PG_DUMP_SECTION_PRE_DATA))
	{
		log_error("Failed to prepare the pg_restore --use-list catalogs, "
				  "see above for details");
		return true;
	}

	/*
	 * pg_restore --clean --if-exists gets easily confused when dealing with
	 * partial schema information, such as when using only section=pre-data, or
	 * when using the --use-list option as we do here.
	 *
	 * As a result, we implement --drop-if-exists our own way first, with a big
	 * DROP IF EXISTS ... CASCADE statement that includes all our target tables.
	 */
	if (specs->restoreOptions.dropIfExists)
	{
		if (!copydb_target_drop_tables(specs))
		{
			/* errors have already been logged */
			return false;
		}
	}

	/* if restoring specific schemas as specified in the inclusion filter
		make sure they exist in the target database, if not create them.
	 */
	 if (specs->filters.includeOnlySchemaList.count > 0)
	 {
		if (!copydb_target_create_snpname(specs))
		{
			/* errors have already been logged */
			return false;
		}
	 }


	if (!pg_restore_db(&(specs->pgPaths),
					   specs->target_pguri,
					   &(specs->filters),
					   specs->dumpPaths.preFilename,
					   specs->dumpPaths.preListFilename,
					   specs->restoreOptions,
					   &(specs->filters.includeOnlySchemaList),
					   &(specs->filters.excludeSchemaList)))
	{
		/* errors have already been logged */
		return false;
	}

	/* now write the doneFile to keep track */
	if (!write_file("", 0, specs->cfPaths.done.preDataRestore))
	{
		log_error("Failed to write the tracking file \"%s\"",
				  specs->cfPaths.done.preDataRestore);
		return false;
	}

	return true;
}


/*
 * copydb_target_drop_tables prepares and executes a SQL query that prepares
 * our target database by means of a DROP IF EXISTS ... CASCADE statement that
 * includes all our target tables.
 */
bool
copydb_target_drop_tables(CopyDataSpec *specs)
{
	log_info("Drop tables on the target database, per --drop-if-exists");

	SourceTableArray *tableArray = &(specs->sourceTableArray);

	if (tableArray->count == 0)
	{
		log_info("No tables to migrate, skipping drop tables on the target database");
		return true;
	}

	PQExpBuffer query = createPQExpBuffer();

	appendPQExpBuffer(query, "DROP TABLE IF EXISTS");

	for (int tableIndex = 0; tableIndex < tableArray->count; tableIndex++)
	{
		SourceTable *source = &(tableArray->array[tableIndex]);

		appendPQExpBuffer(query, "%s \"%s\".\"%s\"",
						  tableIndex == 0 ? " " : ",",
						  source->nspname,
						  source->relname);
	}

	appendPQExpBuffer(query, "CASCADE");

	/* memory allocation could have failed while building string */
	if (PQExpBufferBroken(query))
	{
		log_error("Failed to create DROP IF EXISTS query: out of memory");
		destroyPQExpBuffer(query);
		return false;
	}

	PGSQL dst = { 0 };

	if (!pgsql_init(&dst, specs->target_pguri, PGSQL_CONN_TARGET))
	{
		/* errors have already been logged */
		destroyPQExpBuffer(query);
		return false;
	}

	if (!pgsql_execute(&dst, query->data))
	{
		/* errors have already been logged */
		return false;
	}

	destroyPQExpBuffer(query);

	return true;
}


/*
 * copydb_target_finalize_schema finalizes the schema after all the data has
 * been copied over, and after indexes and their constraints have been created
 * too.
 */
bool
copydb_target_finalize_schema(CopyDataSpec *specs)
{
	if (!file_exists(specs->dumpPaths.postFilename))
	{
		log_fatal("File \"%s\" does not exists", specs->dumpPaths.postFilename);
		return false;
	}

	if (file_exists(specs->cfPaths.done.postDataRestore))
	{
		log_info("Skipping pg_restore --section=pre-data, "
				 "done on a previous run");
		return true;
	}

	if (!copydb_write_restore_list(specs, PG_DUMP_SECTION_POST_DATA))
	{
		log_error("Failed to prepare the pg_restore --use-list catalogs, "
				  "see above for details");
		return true;
	}

	if (!pg_restore_db(&(specs->pgPaths),
					   specs->target_pguri,
					   &(specs->filters),
					   specs->dumpPaths.postFilename,
					   specs->dumpPaths.postListFilename,
					   specs->restoreOptions,
					   &(specs->filters.includeOnlySchemaList),
					   &(specs->filters.excludeSchemaList)))
	{
		/* errors have already been logged */
		return false;
	}

	/* now write the doneFile to keep track */
	if (!write_file("", 0, specs->cfPaths.done.postDataRestore))
	{
		log_error("Failed to write the tracking file \"%s\"",
				  specs->cfPaths.done.postDataRestore);
		return false;
	}

	return true;
}


/*
 * copydb_write_restore_list fetches the pg_restore --list output, parses it,
 * and then writes it again to file and applies the filtering to the archive
 * catalog that is meant to be used as pg_restore --use-list argument.
 */
bool
copydb_write_restore_list(CopyDataSpec *specs, PostgresDumpSection section)
{
	char *dumpFilename = NULL;
	char *listFilename = NULL;

	switch (section)
	{
		case PG_DUMP_SECTION_PRE_DATA:
		{
			dumpFilename = specs->dumpPaths.preFilename;
			listFilename = specs->dumpPaths.preListFilename;
			break;
		}

		case PG_DUMP_SECTION_POST_DATA:
		{
			dumpFilename = specs->dumpPaths.postFilename;
			listFilename = specs->dumpPaths.postListFilename;
			break;
		}

		default:
		{
			log_error("BUG: copydb_write_restore_list: "
					  "unknown pg_dump section %d",
					  section);
			return false;
		}
	}

	/*
	 * The pre.dump archive file contains all the objects to create in the
	 * target database. We want to filter out the schemas and tables excluded
	 * from the filtering setup.
	 *
	 * The post.dump archive file contains all the objects to create once the
	 * table data has been copied over. It contains in particular the
	 * constraints and indexes that we have already built concurrently in the
	 * previous step, so we want to filter those out.
	 *
	 * Here's how to filter out some objects with pg_restore:
	 *
	 *   1. pg_restore -f- --list post.dump > post.list
	 *   2. edit post.list to comment out lines
	 *   3. pg_restore --use-list post.list post.dump
	 */
	ArchiveContentArray contents = { 0 };

	if (!pg_restore_list(&(specs->pgPaths), dumpFilename, &contents))
	{
		/* errors have already been logged */
		return false;
	}

	/* edit our post.list file now */
	PQExpBuffer listContents = createPQExpBuffer();

	if (listContents == NULL)
	{
		log_error(ALLOCATION_FAILED_ERROR);
		free(listContents);
		return false;
	}

	/* for each object in the list, comment when we already processed it */
	for (int i = 0; i < contents.count; i++)
	{
		uint32_t oid = contents.array[i].objectOid;
		char *name = contents.array[i].restoreListName;
		char *prefix = "";

		if (copydb_objectid_has_been_processed_already(specs, oid))
		{
			prefix = ";";

			log_notice("Skipping already processed dumpId %d: %s %u %s",
					   contents.array[i].dumpId,
					   contents.array[i].desc,
					   contents.array[i].objectOid,
					   contents.array[i].restoreListName);
		}
		else if (copydb_objectid_is_filtered_out(specs, oid, name))
		{
			prefix = ";";

			log_notice("Skipping filtered-out dumpId %d: %s %u %s",
					   contents.array[i].dumpId,
					   contents.array[i].desc,
					   contents.array[i].objectOid,
					   contents.array[i].restoreListName);
		}

		appendPQExpBuffer(listContents, "%s%d; %u %u %s %s\n",
						  prefix,
						  contents.array[i].dumpId,
						  contents.array[i].catalogOid,
						  contents.array[i].objectOid,
						  contents.array[i].desc,
						  contents.array[i].restoreListName);
	}

	/* memory allocation could have failed while building string */
	if (PQExpBufferBroken(listContents))
	{
		log_error("Failed to create pg_restore list file: out of memory");
		destroyPQExpBuffer(listContents);
		return false;
	}

	if (!write_file(listContents->data, listContents->len, listFilename))
	{
		/* errors have already been logged */
		destroyPQExpBuffer(listContents);
		return false;
	}

	destroyPQExpBuffer(listContents);

	return true;
}


/*
 * copydb_target_prepare_snpname prepares and executes a SQL query that creates
 * target schema by means of a CREATE IF NOT EXISTS ... statement that
 * includes all inclusion schemas.
 */
bool
copydb_target_create_snpname(CopyDataSpec *specs)
{
	log_info("Creating schemas specified in inclusion filter...");

	PQExpBuffer query = createPQExpBuffer();
	for (int i = 0; i < specs->filters.includeOnlySchemaList.count; i++)
	{
		appendPQExpBuffer(query, "CREATE SCHEMA IF NOT EXISTS \"%s\"",
						  specs->filters.includeOnlySchemaList.array[i].nspname);
	}

	/* memory allocation could have failed while building string */
	if (PQExpBufferBroken(query))
	{
		log_error("Failed to create CREATE SCHEMA IF NOT EXISTS query: out of memory");
		destroyPQExpBuffer(query);
		return false;
	}

	PGSQL dst = { 0 };

	if (!pgsql_init(&dst, specs->target_pguri, PGSQL_CONN_TARGET))
	{
		/* errors have already been logged */
		destroyPQExpBuffer(query);
		return false;
	}

	if (!pgsql_execute(&dst, query->data))
	{
		/* errors have already been logged */
		return false;
	}

	destroyPQExpBuffer(query);

	return true;
}<|MERGE_RESOLUTION|>--- conflicted
+++ resolved
@@ -61,14 +61,9 @@
 							 specs->source_pguri,
 							 snapshot,
 							 "pre-data",
-<<<<<<< HEAD
 							 specs->dumpPaths.preFilename,
 							 &(specs->filters.includeOnlySchemaList),
 							 &(specs->filters.excludeSchemaList)))
-=======
-							 &(specs->filters),
-							 specs->dumpPaths.preFilename))
->>>>>>> a68032a5
 		{
 			/* errors have already been logged */
 			return false;
@@ -97,14 +92,9 @@
 							 specs->source_pguri,
 							 snapshot,
 							 "post-data",
-<<<<<<< HEAD
 							 specs->dumpPaths.postFilename,
 							 &(specs->filters.includeOnlySchemaList),
 							 &(specs->filters.excludeSchemaList)))
-=======
-							 &(specs->filters),
-							 specs->dumpPaths.postFilename))
->>>>>>> a68032a5
 		{
 			/* errors have already been logged */
 			return false;
