/*
 * src/bin/pg_autoctl/pgcmd.h
 *   API for running PostgreSQL commands such as pg_dump and pg_restore.
 *
 */

#ifndef PGCMD_H
#define PGCMD_H

#include <limits.h>
#include <stdbool.h>
#include <string.h>

#include "postgres_fe.h"

#include "defaults.h"
#include "file_utils.h"
#include "filtering.h"
#include "pgsql.h"
#include "filtering.h"


#define PG_VERSION_STRING_MAX 12
#define PG_CMD_MAX_ARG 256

typedef struct PostgresPaths
{
	char psql[MAXPGPATH];
	char pg_config[MAXPGPATH];
	char pg_dump[MAXPGPATH];
	char pg_dumpall[MAXPGPATH];
	char pg_restore[MAXPGPATH];
	char pg_version[PG_VERSION_STRING_MAX];
} PostgresPaths;


/*
 * The Postgres pg_restore tool allows listing the contents of an archive. The
 * archive content is formatted the following way:
 *
 * ahprintf(AH, "%d; %u %u %s %s %s %s\n", te->dumpId,
 *          te->catalogId.tableoid, te->catalogId.oid,
 *          te->desc, sanitized_schema, sanitized_name,
 *          sanitized_owner);
 *
 * We need to parse the list of SQL objects to restore in the post-data step
 * and filter out the indexes and constraints that we already created in our
 * parallel step.
 *
 * We match the items we have restored already with the items in the archive
 * contents by their OID on the source database, so that's the most important
 * field we need.
 */
typedef struct ArchiveContentItem
{
	int dumpId;
	uint32_t catalogOid;
	uint32_t objectOid;
	char desc[BUFSIZE];
	char restoreListName[BUFSIZE];
} ArchiveContentItem;


typedef struct ArchiveContentArray
{
	int count;
	ArchiveContentItem *array;  /* malloc'ed area */
} ArchiveContentArray;


typedef struct RestoreOptions
{
	bool dropIfExists;
	bool noOwner;
	bool noComments;
	bool noACL;
} RestoreOptions;

bool psql_version(PostgresPaths *pgPaths);

void find_pg_commands(PostgresPaths *pgPaths);
void set_postgres_commands(PostgresPaths *pgPaths);
bool set_psql_from_PG_CONFIG(PostgresPaths *pgPaths);
bool set_psql_from_config_bindir(PostgresPaths *pgPaths, const char *pg_config);
bool set_psql_from_pg_config(PostgresPaths *pgPaths);

bool pg_dump_db(PostgresPaths *pgPaths,
				const char *pguri,
				const char *snapshot,
				const char *section,
<<<<<<< HEAD
				const char *filename,
				const SourceFilterSchemaList *includeSchemaList,
				const SourceFilterSchemaList *excludeSchemaList);
=======
				SourceFilters *filters,
				const char *filename);
>>>>>>> a68032a5

bool pg_dumpall_roles(PostgresPaths *pgPaths,
					  const char *pguri,
					  const char *filename,
					  bool noRolesPasswords);

bool pg_restore_roles(PostgresPaths *pgPaths,
					  const char *pguri,
					  const char *filename);

bool pg_copy_roles(PostgresPaths *pgPaths,
				   const char *source_pguri,
				   const char *target_pguri,
				   const char *filename,
				   bool noRolesPasswords);

bool pg_restore_db(PostgresPaths *pgPaths,
				   const char *pguri,
				   SourceFilters *filters,
				   const char *dumpFilename,
				   const char *listFilename,
				   RestoreOptions options,
				   const SourceFilterSchemaList *includeSchemaList,
				   const SourceFilterSchemaList *excludeSchemaList);

bool pg_restore_list(PostgresPaths *pgPaths, const char *filename,
					 ArchiveContentArray *archive);

bool parse_archive_list(char *list, ArchiveContentArray *archive);

bool parse_archive_acl_or_comment(char *ptr, ArchiveContentItem *item);

#endif /* PGCMD_H */<|MERGE_RESOLUTION|>--- conflicted
+++ resolved
@@ -88,14 +88,9 @@
 				const char *pguri,
 				const char *snapshot,
 				const char *section,
-<<<<<<< HEAD
 				const char *filename,
 				const SourceFilterSchemaList *includeSchemaList,
 				const SourceFilterSchemaList *excludeSchemaList);
-=======
-				SourceFilters *filters,
-				const char *filename);
->>>>>>> a68032a5
 
 bool pg_dumpall_roles(PostgresPaths *pgPaths,
 					  const char *pguri,
