/*
 * src/bin/pgcopydb/schema.c
 *	 SQL queries to discover the source database schema
 */

#include <inttypes.h>
#include <limits.h>
#include <sys/select.h>
#include <time.h>
#include <unistd.h>

#include "parson.h"

#include "postgres_fe.h"
#include "pqexpbuffer.h"

#include "catalog.h"
#include "defaults.h"
#include "env_utils.h"
#include "file_utils.h"
#include "filtering.h"
#include "log.h"
#include "parsing_utils.h"
#include "pg_depend_sql.h"
#include "pgsql.h"
#include "schema.h"
#include "signals.h"
#include "string_utils.h"
#include <math.h>

static bool prepareFilters(PGSQL *pgsql, SourceFilters *filters);

static bool prepareFilterCopyIncludeOnlySchema(PGSQL *pgsql,
											   SourceFilters *filters);

static bool prepareFilterCopyExcludeSchema(PGSQL *pgsql,
										   SourceFilters *filters);

static bool prepareFilterCopyTableList(PGSQL *pgsql,
									   SourceFilterTableList *tableList,
									   const char *temp_table_name);


/* Context used when fetching database definitions */
typedef struct SourceDatabaseArrayContext
{
	char sqlstate[SQLSTATE_LENGTH];
	DatabaseCatalog *catalog;
	bool parsedOk;
} SourceDatabaseArrayContext;

/* Context used when fetching schema definitions */
typedef struct SourceSchemaArrayContext
{
	char sqlstate[SQLSTATE_LENGTH];
	DatabaseCatalog *catalog;
	bool parsedOk;
} SourceSchemaArrayContext;

/* Context used when fetching role definitions */
typedef struct SourceRoleArrayContext
{
	char sqlstate[SQLSTATE_LENGTH];
	DatabaseCatalog *catalog;
	bool parsedOk;
} SourceRoleArrayContext;

/* Context used when fetching database properties */
typedef struct SourcePropertiesArrayContext
{
	char sqlstate[SQLSTATE_LENGTH];
	DatabaseCatalog *catalog;
	bool parsedOk;
} SourcePropertiesArrayContext;

/* Context used when fetching all the extension definitions */
typedef struct SourceExtensionArrayContext
{
	char sqlstate[SQLSTATE_LENGTH];
	DatabaseCatalog *catalog;
	bool parsedOk;
} SourceExtensionArrayContext;

/* Context used when fetching extension versions as a json array */
typedef struct ExtensionsVersionsArrayContext
{
	char sqlstate[SQLSTATE_LENGTH];
	ExtensionsVersionsArray *evArray;
	bool parsedOk;
} ExtensionsVersionsArrayContext;

/* Context used when fetching collation definitions */
typedef struct SourceCollationArrayContext
{
	char sqlstate[SQLSTATE_LENGTH];
	DatabaseCatalog *catalog;
	bool parsedOk;
} SourceCollationArrayContext;

/* Context used when fetching all the table definitions */
typedef struct SourceTableArrayContext
{
	char sqlstate[SQLSTATE_LENGTH];
	DatabaseCatalog *catalog;
	bool parsedOk;
} SourceTableArrayContext;


/* Context used when fetching all the table size definitions */
typedef struct SourceTableSizeArrayContext
{
	char sqlstate[SQLSTATE_LENGTH];
	DatabaseCatalog *catalog;
	bool parsedOk;
} SourceTableSizeArrayContext;

/* Context used when fetching candidate partition key range for a table */
typedef struct SourceTablePartKeyMinMaxValueContext
{
	char sqlstate[SQLSTATE_LENGTH];
	int64_t min;
	int64_t max;
	bool parsedOk;
} SourceTablePartKeyMinMaxValueContext;

/* Context used when fetching all the sequence definitions */
typedef struct SourceSequenceArrayContext
{
	char sqlstate[SQLSTATE_LENGTH];
	DatabaseCatalog *catalog;
	bool parsedOk;
} SourceSequenceArrayContext;

/* Context used when fetching all the indexes definitions */
typedef struct SourceIndexArrayContext
{
	char sqlstate[SQLSTATE_LENGTH];
	DatabaseCatalog *catalog;
	bool parsedOk;
} SourceIndexArrayContext;

/* Context used when fetching all the table dependencies */
typedef struct SourceDependArrayContext
{
	char sqlstate[SQLSTATE_LENGTH];
	DatabaseCatalog *catalog;
	bool parsedOk;
} SourceDependArrayContext;

/* Context used when fetching a list of COPY partitions for a table */
typedef struct SourcePartitionContext
{
	char sqlstate[SQLSTATE_LENGTH];
	DatabaseCatalog *catalog;
	SourceTable *table;
	bool parsedOk;
} SourcePartitionContext;

/* Context used when fetching a table's rowcount and checksum */
typedef struct ChecksumContext
{
	char sqlstate[SQLSTATE_LENGTH];
	TableChecksum *sum;
	bool parsedOk;
} ChecksumContext;


static void getSchemaList(void *ctx, PGresult *result);

static void getRoleList(void *ctx, PGresult *result);

static void getDatabaseList(void *ctx, PGresult *result);

static bool parseCurrentDatabase(PGresult *result,
								 int rowNumber,
								 SourceDatabase *database);

static void getDatabaseProperties(void *ctx, PGresult *result);

static bool parseDatabaseProperty(PGresult *result,
								  int rowNumber,
								  SourceProperty *property);

static void getExtensionList(void *ctx, PGresult *result);

static bool parseCurrentExtension(PGresult *result,
								  int rowNumber,
								  SourceExtension *extension,
								  int *confIndex);

static bool parseCurrentExtensionConfig(PGresult *result,
										int rowNumber,
										SourceExtensionConfig *extConfig);

static void getExtensionsVersions(void *ctx, PGresult *result);

static void getCollationList(void *ctx, PGresult *result);

static void getTableArray(void *ctx, PGresult *result);

static bool parseCurrentSourceTable(PGresult *result,
									int rowNumber,
									SourceTable *table);

static void getTableSizeArray(void *ctx, PGresult *result);

static bool parseCurrentSourceTableSize(PGresult *result,
										int rowNumber,
										SourceTableSize *tableSize);
static void parsePartKeyMinMaxValue(void *ctx, PGresult *result);

static bool getPartKeyMinMaxValue(PGSQL *pgsql, SourceTable *table);

static bool parseAttributesArray(SourceTable *table, JSON_Value *json);

static void getSequenceArray(void *ctx, PGresult *result);

static bool parseCurrentSourceSequence(PGresult *result,
									   int rowNumber,
									   SourceSequence *seq);

static void getIndexArray(void *ctx, PGresult *result);

static bool parseCurrentSourceIndex(PGresult *result,
									int rowNumber,
									SourceIndex *index);

static void getDependArray(void *ctx, PGresult *result);

static bool parseCurrentSourceDepend(PGresult *result,
									 int rowNumber,
									 SourceDepend *depend);

static void getTableChecksum(void *ctx, PGresult *result);

struct FilteringQueries
{
	SourceFilterType type;
	char *sql;
};


/*
 * schema_query_privileges queries the given database connection to figure out
 * if we can create a schema, and if we can create temporary objects.
 */
bool
schema_query_privileges(PGSQL *pgsql,
						bool *hasDBCreatePrivilage,
						bool *hasDBTempPrivilege)
{
	if (!pgsql_has_database_privilege(pgsql, "create", hasDBCreatePrivilage))
	{
		/* errors have already been logged */
		return false;
	}

	if (!pgsql_has_database_privilege(pgsql, "temp", hasDBTempPrivilege))
	{
		/* errors have already been logged */
		return false;
	}

	return true;
}


/*
 * schema_list_databases grabs the list of databases from the given source
 * Postgres instance and allocates a SourceDatabase array with the result of
 * the query.
 */
bool
schema_list_databases(PGSQL *pgsql, DatabaseCatalog *catalog)
{
	SourceDatabaseArrayContext parseContext = { { 0 }, catalog, false };

	char *sql =
		"select d.oid, datname, pg_database_size(d.oid) as bytes, "
		"       pg_size_pretty(pg_database_size(d.oid)) "
		"  from pg_database d "
		" where datname not in ('template0', 'template1') "
		"order by datname";

	if (!pgsql_execute_with_params(pgsql, sql,
								   0, NULL, NULL,
								   &parseContext, &getDatabaseList))
	{
		log_error("Failed to list databases");
		return false;
	}

	if (!parseContext.parsedOk)
	{
		log_error("Failed to list databases");
		return false;
	}

	return true;
}


/*
 * schema_list_database_properties grabs the list of GUC settings attached to a
 * given database with either ALTER DATABASE SET or ALTER ROLE IN DATABASE SET
 * commands.
 */
bool
schema_list_database_properties(PGSQL *pgsql, DatabaseCatalog *catalog)
{
	SourcePropertiesArrayContext parseContext = { { 0 }, catalog, false };

	char *sql =
		"select d.datname, NULL as rolname, "
		"       unnest(rs.setconfig) as setconfig "
		"  from pg_db_role_setting rs "
		"       join pg_database d on d.oid = rs.setdatabase "
		" where d.datname = current_database() "
		"   and setrole = 0 "

		"union all "

		"select d.datname, format('%I', rolname) as rolname, "
		"       unnest(rs.setconfig)  as setconfig "
		"  from pg_db_role_setting rs "
		"       join pg_database d on d.oid = rs.setdatabase "
		"       join pg_roles r on r.oid = rs.setrole "
		" where d.datname = current_database()";

	if (!pgsql_execute_with_params(pgsql, sql, 0, NULL, NULL,
								   &parseContext, &getDatabaseProperties))
	{
		log_error("Failed to list databases properties");
		return false;
	}

	if (!parseContext.parsedOk)
	{
		log_error("Failed to list databases properties");
		return false;
	}

	return true;
}


/*
 * schema_list_schemas grabs the list of schema from the given Postgres
 * instance and allocates a SourceSchemaArray array with the result of the
 * query.
 */
bool
schema_list_schemas(PGSQL *pgsql, DatabaseCatalog *catalog)
{
	SourceSchemaArrayContext parseContext = { { 0 }, catalog, false };

	char *sql =
		"select n.oid, n.nspname, "
		"       format('- %s %s', "
		"                regexp_replace(n.nspname, '[\\n\\r]', ' '), "
		"                regexp_replace(auth.rolname, '[\\n\\r]', ' ')) "
		"  from pg_namespace n "
		"       join pg_roles auth ON auth.oid = n.nspowner "
		" where nspname <> 'information_schema' and nspname !~ '^pg_'";

	if (!pgsql_execute_with_params(pgsql, sql,
								   0, NULL, NULL,
								   &parseContext, &getSchemaList))
	{
		log_error("Failed to list schemas that extensions depend on");
		return false;
	}

	if (!parseContext.parsedOk)
	{
		log_error("Failed to list schemas that extensions depend on");
		return false;
	}

	return true;
}


/*
 * schema_list_roles grabs the list of role from the given Postgres
 * instance and allocates a SourceRoleArray array with the result of the
 * query.
 */
bool
schema_list_roles(PGSQL *pgsql, DatabaseCatalog *catalog)
{
	SourceRoleArrayContext parseContext = { { 0 }, catalog, false };

	char *sql =
		"select oid, format('%I', rolname) as rolname from pg_roles";

	if (!pgsql_execute_with_params(pgsql, sql,
								   0, NULL, NULL,
								   &parseContext, &getRoleList))
	{
		log_error("Failed to list roles");
		return false;
	}

	if (!parseContext.parsedOk)
	{
		log_error("Failed to list roles");
		return false;
	}

	return true;
}


/*
 * schema_list_extensions grabs the list of extensions from the given source
 * Postgres instance and allocates a SourceExtension array with the result of
 * the query.
 */
bool
schema_list_extensions(PGSQL *pgsql, DatabaseCatalog *catalog)
{
	SourceExtensionArrayContext parseContext = { { 0 }, catalog, false };

	char *sql =
		"select e.oid, extname, extnamespace::regnamespace, extrelocatable, "
		"       0 as count, null as n, "
		"       null as extconfig, null as nspname, null as relname, "
		"       null as extcondition, "
		"		null as relkind "
		"  from pg_extension e "
		" where extconfig is null "

		" UNION ALL "

		"  select e.oid, extname, extnamespace::regnamespace, extrelocatable, "
		"         array_length(e.extconfig, 1) as count, "
		"         extconfig.n, "
		"         extconfig.extconfig, "
		"         format('%I', n.nspname) as nspname, "
		"         format('%I', c.relname) as relname, "
		"         extcondition[extconfig.n], "
		"         c.relkind as relkind "
		"    from pg_extension e, "
		"         unnest(extconfig) with ordinality as extconfig(extconfig, n) "
		"          left join pg_class c on c.oid = extconfig.extconfig "
		"          join pg_namespace n on c.relnamespace = n.oid "
		"   where extconfig.extconfig is not null "

		"order by oid, n";

	if (!pgsql_execute_with_params(pgsql, sql,
								   0, NULL, NULL,
								   &parseContext, &getExtensionList))
	{
		log_error("Failed to list extensions");
		return false;
	}

	if (!parseContext.parsedOk)
	{
		log_error("Failed to list extensions");
		return false;
	}

	return true;
}


/*
 * schema_list_ext_schemas grabs the list of schema that extensions depend on
 * from the given source Postgres instance and allocates a SourceSchemaArray
 * array with the result of the query.
 */
bool
schema_list_ext_schemas(PGSQL *pgsql, DatabaseCatalog *catalog)
{
	SourceSchemaArrayContext parseContext = { { 0 }, catalog, false };

	char *sql =
		"select distinct on (n.oid) n.oid, n.nspname, "
		"       format('- %s %s', "
		"                regexp_replace(n.nspname, '[\\n\\r]', ' '), "
		"                regexp_replace(auth.rolname, '[\\n\\r]', ' ')) "
		"  from pg_namespace n "
		"       join pg_roles auth ON auth.oid = n.nspowner "
		"       join pg_depend d "
		"         on d.refclassid = 'pg_namespace'::regclass "
		"        and d.refobjid = n.oid "
		"        and d.classid = 'pg_extension'::regclass "
		" where nspname <> 'public' and nspname !~ '^pg_'";

	if (!pgsql_execute_with_params(pgsql, sql,
								   0, NULL, NULL,
								   &parseContext, &getSchemaList))
	{
		log_error("Failed to list schemas that extensions depend on");
		return false;
	}

	if (!parseContext.parsedOk)
	{
		log_error("Failed to list schemas that extensions depend on");
		return false;
	}

	return true;
}


/*
 * schema_list_ext_versions lists available extensions versions.
 */
bool
schema_list_ext_versions(PGSQL *pgsql, ExtensionsVersionsArray *array)
{
	ExtensionsVersionsArrayContext parseContext = { { 0 }, array, false };

	char *sql =
		"select e.name, e.default_version, e.installed_version, "
		"       u.versions "

		"from pg_available_extensions e "
		"     left join lateral "
		"     ( "
		"       with updates as "
		"       ( "
		"         select source, "
		"                array_length(regexp_split_to_array(path, '--'), 1) as steps "
		"           from pg_extension_update_paths(e.name) "
		"          where (   target = e.default_version "
		"                 or source = e.default_version) "
		"           and source not in ('unpackaged', 'ANY') "
		"           and path is not null "

		"     union all "

		"        select e.default_version, 0"

		"      order by steps, source desc "
		"       ) "
		"       select coalesce(jsonb_agg(source), "
		"                       jsonb_build_array(e.default_version)) "
		"       from updates "
		"     ) "
		"     as u(versions) on true "

		"group by e.name, e.default_version, e.installed_version, u.versions "
		"order by e.name";

	if (!pgsql_execute_with_params(pgsql, sql,
								   0, NULL, NULL,
								   &parseContext, &getExtensionsVersions))
	{
		log_error("Failed to list available extensions versions");
		return false;
	}

	if (!parseContext.parsedOk)
	{
		log_error("Failed to list available extensions versions");
		return false;
	}

	return true;
}


/*
 * schema_list_collations grabs the list of collations used in the given
 * database connection. Collations listed may be used in the database
 * definition itself, in a column in any table in that database, or in an index
 * definition.
 */
bool
schema_list_collations(PGSQL *pgsql, DatabaseCatalog *catalog)
{
	SourceCollationArrayContext parseContext = { { 0 }, catalog, false };

	char *sql =
		"with indcols as "
		" ( "
		"   select indexrelid, n, colloid "
		"     from pg_index i "
		"     join pg_class c on c.oid = i.indexrelid "
		"     join pg_namespace n on n.oid = c.relnamespace, "
		"          unnest(indcollation) with ordinality as t (colloid, n) "
		"    where n.nspname !~ '^pg_' and n.nspname <> 'information_schema' "
		" ) "
		"select colloid, collname, "
		"       pg_describe_object('pg_class'::regclass, indexrelid, 0), "
		"       format('%s %s %s', "
		"              regexp_replace(n.nspname, '[\\n\\r]', ' '), "
		"              regexp_replace(c.collname, '[\\n\\r]', ' '), "
		"              regexp_replace(auth.rolname, '[\\n\\r]', ' ')) "
		"  from indcols "
		"       join pg_collation c on c.oid = colloid "
		"       join pg_roles auth ON auth.oid = c.collowner "
		"       join pg_namespace n on n.oid = c.collnamespace "
		" where colloid <> 0 "
		"   and collname <> 'default' "

		"union "

		"select c.oid as colloid, c.collname, "
		"       format('database %s', d.datname) as desc, "
		"       format('%s %s %s', "
		"              regexp_replace(n.nspname, '[\\n\\r]', ' '), "
		"              regexp_replace(c.collname, '[\\n\\r]', ' '), "
		"              regexp_replace(auth.rolname, '[\\n\\r]', ' ')) "
		"  from pg_database d "
		"       join pg_collation c on c.collname = d.datcollate "
		"       join pg_roles auth ON auth.oid = c.collowner "
		"       join pg_namespace n on n.oid = c.collnamespace "
		" where d.datname = current_database() "

		"union "

		"select coll.oid as colloid, coll.collname, "
		"       pg_describe_object('pg_class'::regclass, attrelid, attnum), "
		"       format('%s %s %s', "
		"              regexp_replace(cn.nspname, '[\\n\\r]', ' '), "
		"              regexp_replace(coll.collname, '[\\n\\r]', ' '), "
		"              regexp_replace(auth.rolname, '[\\n\\r]', ' ')) "
		"  from pg_attribute a "
		"       join pg_class c on c.oid = a.attrelid "
		"       join pg_namespace n on n.oid = c.relnamespace "
		"       join pg_collation coll on coll.oid = attcollation "
		"       join pg_roles auth ON auth.oid = coll.collowner "
		"       join pg_namespace cn on cn.oid = coll.collnamespace "
		" where collname <> 'default' "
		"   and n.nspname !~ '^pg_' and n.nspname <> 'information_schema' "
		"order by colloid";

	if (!pgsql_execute_with_params(pgsql, sql,
								   0, NULL, NULL,
								   &parseContext, &getCollationList))
	{
		log_error("Failed to list non-default collations in use in database");
		return false;
	}

	if (!parseContext.parsedOk)
	{
		log_error("Failed to list non-default collations in use in database");
		return false;
	}

	return true;
}


/*
 * For code simplicity the index array is also the SourceFilterType enum value.
 */
struct FilteringQueries listSourceTableSizeSQL[] = {
	{
		SOURCE_FILTER_TYPE_NONE,

		"  select c.oid, pg_table_size(c.oid) as bytes, "
		"         pg_size_pretty(pg_table_size(c.oid)) "
		"    from pg_catalog.pg_class c"
		"         join pg_catalog.pg_namespace n on c.relnamespace = n.oid"

		"   where relkind = 'r' and c.relpersistence in ('p', 'u') "
		"     and n.nspname !~ '^pg_' and n.nspname <> 'information_schema' "

		/* avoid pg_class entries which belong to extensions */
		"     and not exists "
		"       ( "
		"         select 1 "
		"           from pg_depend d "
		"          where d.classid = 'pg_class'::regclass "
		"            and d.objid = c.oid "
		"            and d.deptype = 'e' "
		"       ) "
	},

	{
		SOURCE_FILTER_TYPE_INCL,

		"  select c.oid, pg_table_size(c.oid) as bytes, "
		"         pg_size_pretty(pg_table_size(c.oid)) "
		"    from pg_catalog.pg_class c"
		"         join pg_catalog.pg_namespace n on c.relnamespace = n.oid"

		/* include-only-table */
		"         join pg_temp.filter_include_only_table inc "
		"           on n.nspname = inc.nspname "
		"          and c.relname = inc.relname "

		"   where relkind = 'r' and c.relpersistence in ('p', 'u') "
		"     and n.nspname !~ '^pg_' and n.nspname <> 'information_schema' "

		/* avoid pg_class entries which belong to extensions */
		"     and not exists "
		"       ( "
		"         select 1 "
		"           from pg_depend d "
		"          where d.classid = 'pg_class'::regclass "
		"            and d.objid = c.oid "
		"            and d.deptype = 'e' "
		"       ) "
	},

	{
		SOURCE_FILTER_TYPE_EXCL,

		"  select c.oid, pg_table_size(c.oid) as bytes, "
		"         pg_size_pretty(pg_table_size(c.oid)) "
		"    from pg_catalog.pg_class c"
		"         join pg_catalog.pg_namespace n on c.relnamespace = n.oid"

		/* exclude-schema */
		"         left join pg_temp.filter_exclude_schema fn "
		"                on n.nspname = fn.nspname "

		/* exclude-table */
		"         left join pg_temp.filter_exclude_table ft "
		"                on n.nspname = ft.nspname "
		"               and c.relname = ft.relname "

		/* exclude-table-data */
		"         left join pg_temp.filter_exclude_table_data ftd "
		"                on n.nspname = ftd.nspname "
		"               and c.relname = ftd.relname "

		"   where relkind = 'r' and c.relpersistence in ('p', 'u') "
		"     and n.nspname !~ '^pg_' and n.nspname <> 'information_schema' "

		/* WHERE clause for exclusion filters */
		"     and fn.nspname is null "
		"     and ft.relname is null "
		"     and ftd.relname is null "

		/* avoid pg_class entries which belong to extensions */
		"     and not exists "
		"       ( "
		"         select 1 "
		"           from pg_depend d "
		"          where d.classid = 'pg_class'::regclass "
		"            and d.objid = c.oid "
		"            and d.deptype = 'e' "
		"       ) "
	},

	{
		SOURCE_FILTER_TYPE_LIST_NOT_INCL,

		"  select c.oid, pg_table_size(c.oid) as bytes, "
		"         pg_size_pretty(pg_table_size(c.oid)) "
		"    from pg_catalog.pg_class c"
		"         join pg_catalog.pg_namespace n on c.relnamespace = n.oid"

		/* include-only-table */
		"    left join pg_temp.filter_include_only_table inc "
		"           on n.nspname = inc.nspname "
		"          and c.relname = inc.relname "

		"   where relkind in ('r', 'p') and c.relpersistence in ('p', 'u') "
		"     and n.nspname !~ '^pg_' and n.nspname <> 'information_schema' "

		/* WHERE clause for exclusion filters */
		"     and inc.nspname is null "

		/* avoid pg_class entries which belong to extensions */
		"     and not exists "
		"       ( "
		"         select 1 "
		"           from pg_depend d "
		"          where d.classid = 'pg_class'::regclass "
		"            and d.objid = c.oid "
		"            and d.deptype = 'e' "
		"       ) "
	},

	{
		SOURCE_FILTER_TYPE_LIST_EXCL,

		"  select c.oid, pg_table_size(c.oid) as bytes, "
		"         pg_size_pretty(pg_table_size(c.oid)) "
		"    from pg_catalog.pg_class c"
		"         join pg_catalog.pg_namespace n on c.relnamespace = n.oid"

		/* exclude-schema */
		"         left join pg_temp.filter_exclude_schema fn "
		"                on n.nspname = fn.nspname "

		/* exclude-table */
		"         left join pg_temp.filter_exclude_table ft "
		"                on n.nspname = ft.nspname "
		"               and c.relname = ft.relname "

		/* WHERE clause for exclusion filters */
		"     and (   fn.nspname is not null "
		"          or ft.relname is not null ) "

		/* avoid pg_class entries which belong to extensions */
		"     and not exists "
		"       ( "
		"         select 1 "
		"           from pg_depend d "
		"          where d.classid = 'pg_class'::regclass "
		"            and d.objid = c.oid "
		"            and d.deptype = 'e' "
		"       ) "
	}
};


/*
 * schema_prepare_pgcopydb_table_size creates a table named pgcopydb_table_size
 * on the given connection (typically, the source database). The creation is
 * skipped if the table already exists.
 */
bool
schema_prepare_pgcopydb_table_size(PGSQL *pgsql,
								   SourceFilters *filters,
								   DatabaseCatalog *catalog)
{
	log_trace("schema_prepare_pgcopydb_table_size");

	SourceFilterType filterType = SOURCE_FILTER_TYPE_NONE;

	switch (filters->type)
	{
		case SOURCE_FILTER_TYPE_NONE:
		case SOURCE_FILTER_TYPE_EXCL_INDEX:
		{
			/* skip filters preparing (temp tables) */
			break;
		}

		case SOURCE_FILTER_TYPE_INCL:
		case SOURCE_FILTER_TYPE_EXCL:
		case SOURCE_FILTER_TYPE_LIST_NOT_INCL:
		case SOURCE_FILTER_TYPE_LIST_EXCL:
		{
			if (!prepareFilters(pgsql, filters))
			{
				log_error("Failed to prepare pgcopydb filters, "
						  "see above for details");
				return false;
			}

			filterType = filters->type;

			break;
		}

		/* ignore "exclude-index" here */
		case SOURCE_FILTER_TYPE_LIST_EXCL_INDEX:
		{
			return true;
		}

		default:
		{
			log_error("BUG: schema_prepare_pgcopydb_table_size called with "
					  "filtering type %d",
					  filters->type);
			return false;
		}
	}

	SourceTableSizeArrayContext context = { { 0 }, catalog, false };

	if (!pgsql_execute_with_params(pgsql, listSourceTableSizeSQL[filterType].sql,
								   0, NULL, NULL,
								   &context, &getTableSizeArray))
	{
		log_error("Failed to compute table size, see above for details");
		return false;
	}

	return true;
}


/*
 * For code simplicity the index array is also the SourceFilterType enum value.
 */
struct FilteringQueries listSourceTablesSQL[] = {
	{
		SOURCE_FILTER_TYPE_NONE,

		"  select c.oid, "
		"         format('%I', n.nspname) as nspname, "
		"         format('%I', c.relname) as relname, "
		"         pg_am.amname, "
		"         c.relpages, c.reltuples::bigint, "
		"         false as excludedata, "
		"         format('%s %s %s', "
		"                regexp_replace(n.nspname, '[\\n\\r]', ' '), "
		"                regexp_replace(c.relname, '[\\n\\r]', ' '), "
		"                regexp_replace(auth.rolname, '[\\n\\r]', ' ')), "
		"         case when pkeys.attname is not null "
		"              then format('%I', pkeys.attname) "
		"               end as partkey, "
		"         attrs.js as attributes "

		"    from pg_catalog.pg_class c"
		"         join pg_catalog.pg_namespace n on c.relnamespace = n.oid"
		"         left join pg_catalog.pg_am on c.relam = pg_am.oid"
		"         join pg_roles auth ON auth.oid = c.relowner"
		"         join lateral ( "
		"               with atts as "
		"               ("
		"                  select attnum, atttypid::integer, "
		"                         format('%I', attname) as attname, "
		"                         i.indrelid is not null as attisprimary, "
		"						  col.is_generated = 'ALWAYS' as attisgenerated "
		"                    from pg_attribute a "
		"                         left join pg_index i "
		"                                on i.indrelid = a.attrelid "
		"                               and a.attnum = ANY(i.indkey) "
		"                               and i.indisprimary "
		"					 	  left join information_schema.columns col "
		"                    			on col.column_name = a.attname "
		"					  			and col.table_name = c.relname "
		"          			 			and col.table_schema = n.nspname "
		"                   where a.attrelid = c.oid and not a.attisdropped "
		"                     and a.attnum > 0 "
		"                order by attnum "
		"               ) "
		"               select json_agg(row_to_json(atts)) as js "
		"                from atts "
		"              ) as attrs on true"

		/* find a copy partition key candidate */
		"         left join lateral ("
		"             select indrelid, indexrelid, a.attname"

		"               from pg_index x"
		"               join pg_class i on i.oid = x.indexrelid"
		"               join pg_attribute a "
		"                 on a.attrelid = c.oid and attnum = indkey[0]"

		"              where x.indrelid = c.oid"
		"                and (indisprimary or indisunique)"
		"                and array_length(indkey::integer[], 1) = 1"
		"                and atttypid in ('smallint'::regtype,"
		"                                 'int'::regtype,"
		"                                 'bigint'::regtype)"
		"           order by not indisprimary, not indisunique"
		"              limit 1"
		"         ) as pkeys on true"

		"   where relkind = 'r' and c.relpersistence in ('p', 'u') "
		"     and n.nspname !~ '^pg_' and n.nspname <> 'information_schema' "
		"     and n.nspname !~ 'pgcopydb' "

		/* avoid pg_class entries which belong to extensions */
		"     and not exists "
		"       ( "
		"         select 1 "
		"           from pg_depend d "
		"          where d.classid = 'pg_class'::regclass "
		"            and d.objid = c.oid "
		"            and d.deptype = 'e' "
		"       ) "

		"order by n.nspname, c.relname"
	},

	{
		SOURCE_FILTER_TYPE_INCL,

		"  select c.oid, "
		"         format('%I', n.nspname) as nspname, "
		"         format('%I', c.relname) as relname, "
		"         pg_am.amname, "
		"         c.relpages, c.reltuples::bigint, "
		"         exists(select 1 "
		"                  from pg_temp.filter_exclude_table_data ftd "
		"                 where n.nspname = ftd.nspname "
		"                   and c.relname = ftd.relname) as excludedata,"
		"         format('%s %s %s', "
		"                regexp_replace(n.nspname, '[\\n\\r]', ' '), "
		"                regexp_replace(c.relname, '[\\n\\r]', ' '), "
		"                regexp_replace(auth.rolname, '[\\n\\r]', ' ')), "
		"         case when pkeys.attname is not null "
		"              then format('%I', pkeys.attname) "
		"               end as partkey, "
		"         attrs.js as attributes "

		"    from pg_catalog.pg_class c "
		"         join pg_catalog.pg_namespace n on c.relnamespace = n.oid "
		"         left join pg_catalog.pg_am on c.relam = pg_am.oid"
		"         join pg_roles auth ON auth.oid = c.relowner"
		"         join lateral ( "
		"               with atts as "
		"               ("
		"                  select attnum, atttypid::integer, "
		"                         format('%I', attname) as attname, "
		"                         i.indrelid is not null as attisprimary, "
		"						  col.is_generated = 'ALWAYS' as attisgenerated "
		"                    from pg_attribute a "
		"                         left join pg_index i "
		"                                on i.indrelid = a.attrelid "
		"                               and a.attnum = ANY(i.indkey) "
		"                               and i.indisprimary "
		"					 	  left join information_schema.columns col "
		"                    			on col.column_name = a.attname "
		"					  			and col.table_name = c.relname "
		"          			 			and col.table_schema = n.nspname "
		"                   where a.attrelid = c.oid and not a.attisdropped "
		"                     and a.attnum > 0 "
		"                order by attnum "
		"               ) "
		"               select json_agg(row_to_json(atts)) as js "
		"                from atts "
		"              ) as attrs on true"

		/* include-only-table */
		"         join pg_temp.filter_include_only_table inc "
		"           on n.nspname = inc.nspname "
		"          and c.relname = inc.relname "

		/* find a copy partition key candidate */
		"         left join lateral ("
		"             select indrelid, indexrelid, a.attname"

		"               from pg_index x"
		"               join pg_class i on i.oid = x.indexrelid"
		"               join pg_attribute a "
		"                 on a.attrelid = c.oid and attnum = indkey[0]"

		"              where x.indrelid = c.oid"
		"                and (indisprimary or indisunique)"
		"                and array_length(indkey::integer[], 1) = 1"
		"                and atttypid in ('smallint'::regtype,"
		"                                 'int'::regtype,"
		"                                 'bigint'::regtype)"
		"           order by not indisprimary, not indisunique"
		"              limit 1"
		"         ) as pkeys on true"

		"   where relkind = 'r' and c.relpersistence in ('p', 'u') "
		"     and n.nspname !~ '^pg_' and n.nspname <> 'information_schema' "
		"     and n.nspname !~ 'pgcopydb' "

		/* avoid pg_class entries which belong to extensions */
		"     and not exists "
		"       ( "
		"         select 1 "
		"           from pg_depend d "
		"          where d.classid = 'pg_class'::regclass "
		"            and d.objid = c.oid "
		"            and d.deptype = 'e' "
		"       ) "

		"order by n.nspname, c.relname"
	},

	{
		SOURCE_FILTER_TYPE_EXCL,

		"  select c.oid, "
		"         format('%I', n.nspname) as nspname, "
		"         format('%I', c.relname) as relname, "
		"         pg_am.amname, "
		"         c.relpages, c.reltuples::bigint, "
		"         ftd.relname is not null as excludedata, "
		"         format('%s %s %s', "
		"                regexp_replace(n.nspname, '[\\n\\r]', ' '), "
		"                regexp_replace(c.relname, '[\\n\\r]', ' '), "
		"                regexp_replace(auth.rolname, '[\\n\\r]', ' ')), "
		"         case when pkeys.attname is not null "
		"              then format('%I', pkeys.attname) "
		"               end as partkey, "
		"         attrs.js as attributes "

		"    from pg_catalog.pg_class c "
		"         join pg_catalog.pg_namespace n on c.relnamespace = n.oid "
		"         left join pg_catalog.pg_am on c.relam = pg_am.oid"
		"         join pg_roles auth ON auth.oid = c.relowner"
		"         join lateral ( "
		"               with atts as "
		"               ("
		"                  select attnum, atttypid::integer, "
		"                         format('%I', attname) as attname, "
		"                         i.indrelid is not null as attisprimary, "
		"						  col.is_generated = 'ALWAYS' as attisgenerated "
		"                    from pg_attribute a "
		"                         left join pg_index i "
		"                                on i.indrelid = a.attrelid "
		"                               and a.attnum = ANY(i.indkey) "
		"                               and i.indisprimary "
		"					 	  left join information_schema.columns col "
		"                    			on col.column_name = a.attname "
		"					  			and col.table_name = c.relname "
		"          			 			and col.table_schema = n.nspname "
		"                   where a.attrelid = c.oid and not a.attisdropped "
		"                     and a.attnum > 0 "
		"                order by attnum "
		"               ) "
		"               select json_agg(row_to_json(atts)) as js "
		"                from atts "
		"              ) as attrs on true"

		/* exclude-schema */
		"         left join pg_temp.filter_exclude_schema fn "
		"                on n.nspname = fn.nspname "

		/* exclude-table */
		"         left join pg_temp.filter_exclude_table ft "
		"                on n.nspname = ft.nspname "
		"               and c.relname = ft.relname "

		/* exclude-table-data */
		"         left join pg_temp.filter_exclude_table_data ftd "
		"                on n.nspname = ftd.nspname "
		"               and c.relname = ftd.relname "

		/* find a copy partition key candidate */
		"         left join lateral ("
		"             select indrelid, indexrelid, a.attname"

		"               from pg_index x"
		"               join pg_class i on i.oid = x.indexrelid"
		"               join pg_attribute a "
		"                 on a.attrelid = c.oid and attnum = indkey[0]"

		"              where x.indrelid = c.oid"
		"                and (indisprimary or indisunique)"
		"                and array_length(indkey::integer[], 1) = 1"
		"                and atttypid in ('smallint'::regtype,"
		"                                 'int'::regtype,"
		"                                 'bigint'::regtype)"
		"           order by not indisprimary, not indisunique"
		"              limit 1"
		"         ) as pkeys on true"

		"   where relkind in ('r', 'p') and c.relpersistence in ('p', 'u') "
		"     and n.nspname !~ '^pg_' and n.nspname <> 'information_schema' "
		"     and n.nspname !~ 'pgcopydb' "

		/* WHERE clause for exclusion filters */
		"     and fn.nspname is null "
		"     and ft.relname is null "
		"     and ftd.relname is null "

		/* avoid pg_class entries which belong to extensions */
		"     and not exists "
		"       ( "
		"         select 1 "
		"           from pg_depend d "
		"          where d.classid = 'pg_class'::regclass "
		"            and d.objid = c.oid "
		"            and d.deptype = 'e' "
		"       ) "

		"order by n.nspname, c.relname"
	},

	{
		SOURCE_FILTER_TYPE_LIST_NOT_INCL,

		"  select c.oid, "
		"         format('%I', n.nspname) as nspname, "
		"         format('%I', c.relname) as relname, "
		"         pg_am.amname, "
		"         c.relpages, c.reltuples::bigint, "
		"         false as excludedata, "
		"         format('%s %s %s', "
		"                regexp_replace(n.nspname, '[\\n\\r]', ' '), "
		"                regexp_replace(c.relname, '[\\n\\r]', ' '), "
		"                regexp_replace(auth.rolname, '[\\n\\r]', ' ')), "
		"         case when pkeys.attname is not null "
		"              then format('%I', pkeys.attname) "
		"               end as partkey, "
		"         attrs.js as attributes "

		"    from pg_catalog.pg_class c "
		"         join pg_catalog.pg_namespace n on c.relnamespace = n.oid "
		"         left join pg_catalog.pg_am on c.relam = pg_am.oid"
		"         join pg_roles auth ON auth.oid = c.relowner"
		"         join lateral ( "
		"               with atts as "
		"               ("
		"                  select attnum, atttypid::integer, "
		"                         format('%I', attname) as attname, "
		"                         i.indrelid is not null as attisprimary, "
		"						  col.is_generated = 'ALWAYS' as attisgenerated "
		"                    from pg_attribute a "
		"                         left join pg_index i "
		"                                on i.indrelid = a.attrelid "
		"                               and a.attnum = ANY(i.indkey) "
		"                               and i.indisprimary "
		"					 	  left join information_schema.columns col "
		"                    			on col.column_name = a.attname "
		"					  			and col.table_name = c.relname "
		"          			 			and col.table_schema = n.nspname "
		"                   where a.attrelid = c.oid and not a.attisdropped "
		"                     and a.attnum > 0 "
		"                order by attnum "
		"               ) "
		"               select json_agg(row_to_json(atts)) as js "
		"                from atts "
		"              ) as attrs on true"

		/* include-only-table */
		"    left join pg_temp.filter_include_only_table inc "
		"           on n.nspname = inc.nspname "
		"          and c.relname = inc.relname "

		/* find a copy partition key candidate */
		"         left join lateral ("
		"             select indrelid, indexrelid, a.attname"

		"               from pg_index x"
		"               join pg_class i on i.oid = x.indexrelid"
		"               join pg_attribute a "
		"                 on a.attrelid = c.oid and attnum = indkey[0]"

		"              where x.indrelid = c.oid"
		"                and (indisprimary or indisunique)"
		"                and array_length(indkey::integer[], 1) = 1"
		"                and atttypid in ('smallint'::regtype,"
		"                                 'int'::regtype,"
		"                                 'bigint'::regtype)"
		"           order by not indisprimary, not indisunique"
		"              limit 1"
		"         ) as pkeys on true"

		"   where relkind in ('r', 'p') and c.relpersistence in ('p', 'u') "
		"     and n.nspname !~ '^pg_' and n.nspname <> 'information_schema' "
		"     and n.nspname !~ 'pgcopydb' "

		/* WHERE clause for exclusion filters */
		"     and inc.nspname is null "

		/* avoid pg_class entries which belong to extensions */
		"     and not exists "
		"       ( "
		"         select 1 "
		"           from pg_depend d "
		"          where d.classid = 'pg_class'::regclass "
		"            and d.objid = c.oid "
		"            and d.deptype = 'e' "
		"       ) "

		"order by n.nspname, c.relname"
	},

	{
		SOURCE_FILTER_TYPE_LIST_EXCL,

		"  select c.oid, "
		"         format('%I', n.nspname) as nspname, "
		"         format('%I', c.relname) as relname, "
		"         pg_am.amname, "
		"         c.relpages, c.reltuples::bigint, "
		"         false as excludedata, "
		"         format('%s %s %s', "
		"                regexp_replace(n.nspname, '[\\n\\r]', ' '), "
		"                regexp_replace(c.relname, '[\\n\\r]', ' '), "
		"                regexp_replace(auth.rolname, '[\\n\\r]', ' ')), "
		"         case when pkeys.attname is not null "
		"              then format('%I', pkeys.attname) "
		"               end as partkey, "
		"         attrs.js as attributes "

		"    from pg_catalog.pg_class c "
		"         join pg_catalog.pg_namespace n on c.relnamespace = n.oid "
		"         left join pg_catalog.pg_am on c.relam = pg_am.oid"
		"         join pg_roles auth ON auth.oid = c.relowner"
		"         join lateral ( "
		"               with atts as "
		"               ("
		"                  select attnum, atttypid::integer, "
		"                         format('%I', attname) as attname, "
		"                         i.indrelid is not null as attisprimary, "
		"						  col.is_generated = 'ALWAYS' as attisgenerated "
		"                    from pg_attribute a "
		"                         left join pg_index i "
		"                                on i.indrelid = a.attrelid "
		"                               and a.attnum = ANY(i.indkey) "
		"                               and i.indisprimary "
		"					 	  left join information_schema.columns col "
		"                    			on col.column_name = a.attname "
		"					  			and col.table_name = c.relname "
		"          			 			and col.table_schema = n.nspname "
		"                   where a.attrelid = c.oid and not a.attisdropped "
		"                     and a.attnum > 0 "
		"                order by attnum "
		"               ) "
		"               select json_agg(row_to_json(atts)) as js "
		"                from atts "
		"              ) as attrs on true"

		/* exclude-schema */
		"         left join pg_temp.filter_exclude_schema fn "
		"                on n.nspname = fn.nspname "

		/* exclude-table */
		"         left join pg_temp.filter_exclude_table ft "
		"                on n.nspname = ft.nspname "
		"               and c.relname = ft.relname "

		/* find a copy partition key candidate */
		"         left join lateral ("
		"             select indrelid, indexrelid, a.attname"

		"               from pg_index x"
		"               join pg_class i on i.oid = x.indexrelid"
		"               join pg_attribute a "
		"                 on a.attrelid = c.oid and attnum = indkey[0]"

		"              where x.indrelid = c.oid"
		"                and (indisprimary or indisunique)"
		"                and array_length(indkey::integer[], 1) = 1"
		"                and atttypid in ('smallint'::regtype,"
		"                                 'int'::regtype,"
		"                                 'bigint'::regtype)"
		"           order by not indisprimary, not indisunique"
		"              limit 1"
		"         ) as pkeys on true"

		"   where relkind in ('r', 'p') and c.relpersistence in ('p', 'u') "
		"     and n.nspname !~ '^pg_' and n.nspname <> 'information_schema' "
		"     and n.nspname !~ 'pgcopydb' "

		/* WHERE clause for exclusion filters */
		"     and (   fn.nspname is not null "
		"          or ft.relname is not null ) "

		/* avoid pg_class entries which belong to extensions */
		"     and not exists "
		"       ( "
		"         select 1 "
		"           from pg_depend d "
		"          where d.classid = 'pg_class'::regclass "
		"            and d.objid = c.oid "
		"            and d.deptype = 'e' "
		"       ) "

		"order by n.nspname, c.relname"
	}
};

/*
 * schema_list_ordinary_tables grabs the list of tables from the given source
 * Postgres instance and allocates a SourceTable array with the result of the
 * query.
 */
bool
schema_list_ordinary_tables(PGSQL *pgsql,
							SourceFilters *filters,
							DatabaseCatalog *catalog)
{
	SourceTableArrayContext context = { { 0 }, catalog, false };

	log_trace("schema_list_ordinary_tables");

	SourceFilterType filterType = SOURCE_FILTER_TYPE_NONE;

	switch (filters->type)
	{
		case SOURCE_FILTER_TYPE_NONE:
		case SOURCE_FILTER_TYPE_EXCL_INDEX:
		{
			/* skip filters preparing (temp tables) */
			break;
		}

		case SOURCE_FILTER_TYPE_INCL:
		case SOURCE_FILTER_TYPE_EXCL:
		case SOURCE_FILTER_TYPE_LIST_NOT_INCL:
		case SOURCE_FILTER_TYPE_LIST_EXCL:
		{
			if (!prepareFilters(pgsql, filters))
			{
				log_error("Failed to prepare pgcopydb filters, "
						  "see above for details");
				return false;
			}

			filterType = filters->type;

			break;
		}

		/* ignore "exclude-index" listing of filtered-out tables */
		case SOURCE_FILTER_TYPE_LIST_EXCL_INDEX:
		{
			return true;
		}

		default:
		{
			log_error("BUG: schema_list_ordinary_tables called with "
					  "filtering type %d",
					  filters->type);
			return false;
		}
	}

	log_debug("listSourceTablesSQL[%s]", filterTypeToString(filterType));

	char *sql = listSourceTablesSQL[filterType].sql;

	if (!pgsql_execute_with_params(pgsql, sql, 0, NULL, NULL,
								   &context, &getTableArray))
	{
		log_error("Failed to list tables");
		return false;
	}

	if (!context.parsedOk)
	{
		log_error("Failed to list tables");
		return false;
	}

	return true;
}


/*
 * For code simplicity the index array is also the SourceFilterType enum value.
 */
struct FilteringQueries listSourceTablesNoPKSQL[] = {
	{
		SOURCE_FILTER_TYPE_NONE,

		"  select c.oid, "
		"         format('%I', n.nspname) as nspname, "
		"         format('%I', c.relname) as relname, "
		"         pg_am.amname, "
		"         c.relpages, c.reltuples::bigint, "
		"         false as excludedata, "
		"         format('%s %s %s', "
		"                regexp_replace(n.nspname, '[\\n\\r]', ' '), "
		"                regexp_replace(c.relname, '[\\n\\r]', ' '), "
		"                regexp_replace(auth.rolname, '[\\n\\r]', ' ')),"
		"         NULL as partkey,"
		"         NULL as attributes"

		"    from pg_class c "
		"         join pg_namespace n ON n.oid = c.relnamespace "
		"         left join pg_catalog.pg_am on c.relam = pg_am.oid"
		"         join pg_roles auth ON auth.oid = c.relowner"

		"   where c.relkind = 'r' and c.relpersistence in ('p', 'u')  "
		"     and n.nspname !~ '^pg_' and n.nspname <> 'information_schema' "
		"     and not exists "
		"         ( "
		"           select c.oid "
		"             from pg_constraint c "
		"            where c.conrelid = c.oid "
		"              and c.contype = 'p' "
		"         ) "

		/* avoid pg_class entries which belong to extensions */
		"     and not exists "
		"       ( "
		"         select 1 "
		"           from pg_depend d "
		"          where d.classid = 'pg_class'::regclass "
		"            and d.objid = c.oid "
		"            and d.deptype = 'e' "
		"       ) "

		"order by n.nspname, c.relname"
	},

	{
		SOURCE_FILTER_TYPE_INCL,

		"  select c.oid, "
		"         format('%I', n.nspname) as nspname, "
		"         format('%I', c.relname) as relname, "
		"         pg_am.amname, "
		"         c.relpages, c.reltuples::bigint, "
		"         false as excludedata, "
		"         format('%s %s %s', "
		"                regexp_replace(n.nspname, '[\\n\\r]', ' '), "
		"                regexp_replace(c.relname, '[\\n\\r]', ' '), "
		"                regexp_replace(auth.rolname, '[\\n\\r]', ' ')),"
		"         NULL as partkey,"
		"         NULL as attributes"

		"    from pg_class c "
		"         join pg_namespace n ON n.oid = c.relnamespace "
		"         left join pg_catalog.pg_am on c.relam = pg_am.oid"
		"         join pg_roles auth ON auth.oid = c.relowner"

		/* include-only-table */
		"         join pg_temp.filter_include_only_table inc "
		"           on n.nspname = inc.nspname "
		"          and c.relname = inc.relname "

		"   where c.relkind = 'r' and c.relpersistence in ('p', 'u') "
		"     and n.nspname !~ '^pg_' and n.nspname <> 'information_schema' "
		"     and not exists "
		"         ( "
		"           select c.oid "
		"             from pg_constraint c "
		"            where c.conrelid = c.oid "
		"              and c.contype = 'p' "
		"         ) "

		/* avoid pg_class entries which belong to extensions */
		"     and not exists "
		"       ( "
		"         select 1 "
		"           from pg_depend d "
		"          where d.classid = 'pg_class'::regclass "
		"            and d.objid = c.oid "
		"            and d.deptype = 'e' "
		"       ) "

		"order by n.nspname, c.relname"
	},

	{
		SOURCE_FILTER_TYPE_EXCL,

		"  select c.oid, "
		"         format('%I', n.nspname) as nspname, "
		"         format('%I', c.relname) as relname, "
		"         pg_am.amname, "
		"         c.relpages, c.reltuples::bigint, "
		"         ftd.relname is not null as excludedata, "
		"         format('%s %s %s', "
		"                regexp_replace(n.nspname, '[\\n\\r]', ' '), "
		"                regexp_replace(c.relname, '[\\n\\r]', ' '), "
		"                regexp_replace(auth.rolname, '[\\n\\r]', ' ')),"
		"         NULL as partkey,"
		"         NULL as attributes"

		"    from pg_class c "
		"         join pg_namespace n ON n.oid = c.relnamespace "
		"         left join pg_catalog.pg_am on c.relam = pg_am.oid"
		"         join pg_roles auth ON auth.oid = c.relowner"

		/* exclude-schema */
		"         left join pg_temp.filter_exclude_schema fn "
		"                on n.nspname = fn.nspname "

		/* exclude-table */
		"         left join pg_temp.filter_exclude_table ft "
		"                on n.nspname = ft.nspname "
		"               and c.relname = ft.relname "

		/* exclude-table-data */
		"         left join pg_temp.filter_exclude_table_data ftd "
		"                on n.nspname = ftd.nspname "
		"               and c.relname = ftd.relname "

		"   where c.relkind = 'r' and c.relpersistence in ('p', 'u')  "
		"     and n.nspname !~ '^pg_' and n.nspname <> 'information_schema' "
		"     and not exists "
		"         ( "
		"           select c.oid "
		"             from pg_constraint c "
		"            where c.conrelid = c.oid "
		"              and c.contype = 'p' "
		"         ) "

		/* WHERE clause for exclusion filters */
		"     and fn.nspname is null "
		"     and ft.relname is null "
		"     and ftd.relname is null "

		/* avoid pg_class entries which belong to extensions */
		"     and not exists "
		"       ( "
		"         select 1 "
		"           from pg_depend d "
		"          where d.classid = 'pg_class'::regclass "
		"            and d.objid = c.oid "
		"            and d.deptype = 'e' "
		"       ) "

		"order by n.nspname, c.relname"
	},

	{
		SOURCE_FILTER_TYPE_LIST_NOT_INCL,

		"  select c.oid, "
		"         format('%I', n.nspname) as nspname, "
		"         format('%I', c.relname) as relname, "
		"         pg_am.amname, "
		"         c.relpages, c.reltuples::bigint, "
		"         false as excludedata, "
		"         format('%s %s %s', "
		"                regexp_replace(n.nspname, '[\\n\\r]', ' '), "
		"                regexp_replace(c.relname, '[\\n\\r]', ' '), "
		"                regexp_replace(auth.rolname, '[\\n\\r]', ' ')),"
		"         NULL as partkey,"
		"         NULL as attributes"

		"    from pg_class c "
		"         join pg_namespace n ON n.oid = c.relnamespace "
		"         left join pg_catalog.pg_am on c.relam = pg_am.oid"
		"         join pg_roles auth ON auth.oid = c.relowner"

		/* include-only-table */
		"    left join pg_temp.filter_include_only_table inc "
		"           on n.nspname = inc.nspname "
		"          and c.relname = inc.relname "

		"   where c.relkind = 'r' and c.relpersistence in ('p', 'u')  "
		"     and n.nspname !~ '^pg_' and n.nspname <> 'information_schema' "
		"     and not exists "
		"         ( "
		"           select c.oid "
		"             from pg_constraint c "
		"            where c.conrelid = c.oid "
		"              and c.contype = 'p' "
		"         ) "

		/* WHERE clause for exclusion filters */
		"     and inc.nspname is null "

		/* avoid pg_class entries which belong to extensions */
		"     and not exists "
		"       ( "
		"         select 1 "
		"           from pg_depend d "
		"          where d.classid = 'pg_class'::regclass "
		"            and d.objid = c.oid "
		"            and d.deptype = 'e' "
		"       ) "

		"order by n.nspname, c.relname"
	},

	{
		SOURCE_FILTER_TYPE_LIST_EXCL,

		"  select c.oid, "
		"         format('%I', n.nspname) as nspname, "
		"         format('%I', c.relname) as relname, "
		"         pg_am.amname, "
		"         c.relpages, c.reltuples::bigint, "
		"         false as excludedata, "
		"         format('%s %s %s', "
		"                regexp_replace(n.nspname, '[\\n\\r]', ' '), "
		"                regexp_replace(c.relname, '[\\n\\r]', ' '), "
		"                regexp_replace(auth.rolname, '[\\n\\r]', ' ')),"
		"         NULL as partkey,"
		"         NULL as attributes"

		"    from pg_class c "
		"         join pg_namespace n ON n.oid = c.relnamespace "
		"         left join pg_catalog.pg_am on c.relam = pg_am.oid"
		"         join pg_roles auth ON auth.oid = c.relowner"

		/* exclude-schema */
		"         left join pg_temp.filter_exclude_schema fn "
		"                on n.nspname = fn.nspname "

		/* exclude-table */
		"         left join pg_temp.filter_exclude_table ft "
		"                on n.nspname = ft.nspname "
		"               and c.relname = ft.relname "

		"   where c.relkind = 'r' and c.relpersistence in ('p', 'u')  "
		"     and n.nspname !~ '^pg_' and n.nspname <> 'information_schema' "
		"     and not exists "
		"         ( "
		"           select c.oid "
		"             from pg_constraint c "
		"            where c.conrelid = c.oid "
		"              and c.contype = 'p' "
		"         ) "

		/* WHERE clause for exclusion filters */
		"     and (   fn.nspname is not null "
		"          or ft.relname is not null ) "

		/* avoid pg_class entries which belong to extensions */
		"     and not exists "
		"       ( "
		"         select 1 "
		"           from pg_depend d "
		"          where d.classid = 'pg_class'::regclass "
		"            and d.objid = c.oid "
		"            and d.deptype = 'e' "
		"       ) "

		"order by n.nspname, c.relname"
	}
};

/*
 * schema_list_ordinary_tables_without_pk lists all tables that do not have a
 * primary key. This is useful to prepare a migration when some kind of change
 * data capture technique is considered.
 */
bool
schema_list_ordinary_tables_without_pk(PGSQL *pgsql,
									   SourceFilters *filters,
									   DatabaseCatalog *catalog)
{
	SourceTableArrayContext context = { { 0 }, catalog, false };

	log_trace("schema_list_ordinary_tables_without_pk");

	SourceFilterType filterType = SOURCE_FILTER_TYPE_NONE;

	switch (filters->type)
	{
		case SOURCE_FILTER_TYPE_NONE:
		case SOURCE_FILTER_TYPE_EXCL_INDEX:
		{
			/* skip filters preparing (temp tables) */
			break;
		}

		case SOURCE_FILTER_TYPE_INCL:
		case SOURCE_FILTER_TYPE_EXCL:
		case SOURCE_FILTER_TYPE_LIST_NOT_INCL:
		case SOURCE_FILTER_TYPE_LIST_EXCL:
		{
			if (!prepareFilters(pgsql, filters))
			{
				log_error("Failed to prepare pgcopydb filters, "
						  "see above for details");
				return false;
			}

			filterType = filters->type;

			break;
		}

		/* ignore "exclude-index" listing of filtered-out tables */
		case SOURCE_FILTER_TYPE_LIST_EXCL_INDEX:
		{
			return true;
		}

		default:
		{
			log_error("BUG: schema_list_ordinary_tables_without_pk called with "
					  "filtering type %d",
					  filters->type);
			return false;
		}
	}

	log_debug("listSourceTablesNoPKSQL[%s]", filterTypeToString(filterType));

	char *sql = listSourceTablesNoPKSQL[filterType].sql;

	if (!pgsql_execute_with_params(pgsql, sql, 0, NULL, NULL,
								   &context, &getTableArray))
	{
		log_error("Failed to list tables without primary key");
		return false;
	}

	if (!context.parsedOk)
	{
		log_error("Failed to list tables without primary key");
		return false;
	}

	return true;
}


/*
 * For code simplicity the index array is also the SourceFilterType enum value.
 */
struct FilteringQueries listSourceSequencesSQL[] = {
	{
		SOURCE_FILTER_TYPE_NONE,

		"  select c.oid, "
		"         format('%I', n.nspname) as nspname, "
		"         format('%I', c.relname) as relname, "
		"         format('%s %s %s', "
		"                regexp_replace(n.nspname, '[\\n\\r]', ' '), "
		"                regexp_replace(c.relname, '[\\n\\r]', ' '), "
		"                regexp_replace(auth.rolname, '[\\n\\r]', ' ')), "
		"         NULL as ownedby, "
		"         NULL as attrelid, "
		"         NULL as attroid "

		"    from pg_catalog.pg_class c "
		"         join pg_catalog.pg_namespace n on c.relnamespace = n.oid "
		"         join pg_roles auth ON auth.oid = c.relowner"

		"   where c.relkind = 'S' and c.relpersistence in ('p', 'u') "
		"     and n.nspname !~ '^pg_' and n.nspname <> 'information_schema' "
		"     and n.nspname !~ 'pgcopydb' "

		/* avoid pg_class entries which belong to extensions */
		"     and not exists "
		"       ( "
		"         select 1 "
		"           from pg_depend d "
		"          where d.classid = 'pg_class'::regclass "
		"            and d.objid = c.oid "
		"            and d.deptype = 'e' "
		"       ) "

		"order by n.nspname, c.relname"
	},

	{
		SOURCE_FILTER_TYPE_INCL,

		"with "
		" seqs(seqoid, nspname, relname, restore_list_name) as "
		" ( "
		"    select s.oid as seqoid, "
		"           format('%I', sn.nspname) as nspname, "
		"           format('%I', s.relname) as relname, "
		"           format('%s %s %s', "
		"                  regexp_replace(sn.nspname, '[\\n\\r]', ' '), "
		"                  regexp_replace(s.relname, '[\\n\\r]', ' '), "
		"                  regexp_replace(auth.rolname, '[\\n\\r]', ' ')) "
		"      from pg_class s "
		"           join pg_namespace sn on sn.oid = s.relnamespace "
		"           join pg_roles auth ON auth.oid = s.relowner "

		"     where s.relkind = 'S' "
		"       and sn.nspname !~ 'pgcopydb' "

		/* avoid pg_class entries which belong to extensions */

		"       and not exists "
		"         ( "
		"           select 1 "
		"             from pg_depend d "
		"            where d.classid = 'pg_class'::regclass "
		"              and d.objid = s.oid "
		"              and d.deptype = 'e' "
		"         ) "
		"    ) "

		/*
		 * pg_depend links SEQUENCED OWNED sequence and table with AUTO deptype
		 * for serial, and INTERNAL deptype for identity columns.
		 *
		 * Also, sequences can be used on tables that do not "own" them, just
		 * by using a DEFAULT value.
		 */
		"    select s.seqoid, s.nspname, s.relname, s.restore_list_name, "
		"           r1.oid as ownedby, "
		"           r2.oid as attrelid, "
		"           a.oid as attroid "
		"      from seqs as s "

		"       left join pg_depend d1 on d1.objid = s.seqoid "
		"        and d1.classid = 'pg_class'::regclass "
		"        and d1.refclassid = 'pg_class'::regclass "
		"        and d1.deptype in ('i', 'a') "

		"       left join pg_depend d2 on d2.refobjid = s.seqoid "
		"        and d2.refclassid = 'pg_class'::regclass "
		"        and d2.classid = 'pg_attrdef'::regclass "
		"       join pg_attrdef a on a.oid = d2.objid "
		"       join pg_attribute at "
		"         on at.attrelid = a.adrelid "
		"        and at.attnum = a.adnum "

		"       left join pg_class r1 on r1.oid = d1.refobjid "
		"       left join pg_namespace rn1 on rn1.oid = r1.relnamespace "

		"       left join pg_class r2 on r2.oid = at.attrelid  "
		"       left join pg_namespace rn2 on rn2.oid = r2.relnamespace "

		/* include-only-table */
		"       left join pg_temp.filter_include_only_table inc1 "
		"         on rn1.nspname = inc1.nspname "
		"        and r1.relname = inc1.relname "

		"       left join pg_temp.filter_include_only_table inc2 "
		"         on rn2.nspname = inc2.nspname "
		"        and r2.relname = inc2.relname "

		"      where (r1.relname is not null and inc1.relname is not null) "
		"         or (r2.relname is not null and inc2.relname is not null) "

		"   order by nspname, relname"
	},

	{
		SOURCE_FILTER_TYPE_EXCL,

		"with "
		" seqs(seqoid, nspname, relname, restore_list_name) as "
		" ( "
		"    select s.oid as seqoid, "
		"           format('%I', sn.nspname) as nspname, "
		"           format('%I', s.relname) as relname, "
		"           format('%s %s %s', "
		"                  regexp_replace(sn.nspname, '[\\n\\r]', ' '), "
		"                  regexp_replace(s.relname, '[\\n\\r]', ' '), "
		"                  regexp_replace(auth.rolname, '[\\n\\r]', ' ')) "
		"      from pg_class s "
		"           join pg_namespace sn on sn.oid = s.relnamespace "
		"           join pg_roles auth ON auth.oid = s.relowner "

		"     where s.relkind = 'S' "
		"       and sn.nspname !~ 'pgcopydb' "

		/* avoid pg_class entries which belong to extensions */

		"       and not exists "
		"         ( "
		"           select 1 "
		"             from pg_depend d "
		"            where d.classid = 'pg_class'::regclass "
		"              and d.objid = s.oid "
		"              and d.deptype = 'e' "
		"         ) "
		"    ) "

		/*
		 * pg_depend links SEQUENCED OWNED sequence and table with AUTO deptype
		 * for serial, and INTERNAL deptype for identity columns.
		 *
		 * Also, sequences can be used on tables that do not "own" them, just
		 * by using a DEFAULT value.
		 */
		"    select s.seqoid, s.nspname, s.relname, s.restore_list_name, "
		"           r1.oid as ownedby, "
		"           r2.oid as attrelid, "
		"           a.oid as attroid "
		"      from seqs as s "

		"       left join pg_depend d1 on d1.objid = s.seqoid "
		"        and d1.classid = 'pg_class'::regclass "
		"        and d1.refclassid = 'pg_class'::regclass "
		"        and d1.deptype in ('i', 'a') "

		"       left join pg_depend d2 on d2.refobjid = s.seqoid "
		"        and d2.refclassid = 'pg_class'::regclass "
		"        and d2.classid = 'pg_attrdef'::regclass "
		"       join pg_attrdef a on a.oid = d2.objid "
		"       join pg_attribute at "
		"         on at.attrelid = a.adrelid "
		"        and at.attnum = a.adnum "

		"       left join pg_class r1 on r1.oid = d1.refobjid "
		"       join pg_namespace rn1 on rn1.oid = r1.relnamespace "

		"       left join pg_class r2 on r2.oid = at.attrelid  "
		"       join pg_namespace rn2 on rn2.oid = r2.relnamespace "

		/* exclude-schema */
		"      left join pg_temp.filter_exclude_schema fn1 "
		"             on rn1.nspname = fn1.nspname "

		"      left join pg_temp.filter_exclude_schema fn2 "
		"             on rn2.nspname = fn2.nspname "

		/* exclude-table */
		"      left join pg_temp.filter_exclude_table ft1 "
		"             on rn1.nspname = ft1.nspname "
		"            and r1.relname = ft1.relname "

		"      left join pg_temp.filter_exclude_table ft2 "
		"             on rn2.nspname = ft2.nspname "
		"            and r2.relname = ft2.relname "

		/* exclude-table-data */
		"      left join pg_temp.filter_exclude_table_data ftd1 "
		"             on rn1.nspname = ftd1.nspname "
		"            and r1.relname = ftd1.relname "

		"      left join pg_temp.filter_exclude_table_data ftd2 "
		"             on rn2.nspname = ftd2.nspname "
		"            and r2.relname = ftd2.relname "

		/* WHERE clause for exclusion filters */
		"     where case when r1.oid = r2.oid "
		"           then rn1.nspname is not null and fn1.nspname is null "
		"            and r1.relname is not null and ft1.relname is null "
		"            and r1.relname is not null and ftd1.relname is null "

		"           else rn2.nspname is not null and fn2.nspname is null "
		"            and r2.relname is not null and ft2.relname is null "
		"            and r2.relname is not null and ftd2.relname is null "
		"           end"

		"   order by nspname, relname"
	},

	{
		SOURCE_FILTER_TYPE_LIST_NOT_INCL,

		"with "
		" seqs(seqoid, nspname, relname, restore_list_name) as "
		" ( "
		"    select s.oid as seqoid, "
		"           format('%I', sn.nspname) as nspname, "
		"           format('%I', s.relname) as relname, "
		"           format('%s %s %s', "
		"                  regexp_replace(sn.nspname, '[\\n\\r]', ' '), "
		"                  regexp_replace(s.relname, '[\\n\\r]', ' '), "
		"                  regexp_replace(auth.rolname, '[\\n\\r]', ' ')) "
		"      from pg_class s "
		"           join pg_namespace sn on sn.oid = s.relnamespace "
		"           join pg_roles auth ON auth.oid = s.relowner "

		"     where s.relkind = 'S' "
		"       and sn.nspname !~ 'pgcopydb' "

		/* avoid pg_class entries which belong to extensions */

		"       and not exists "
		"         ( "
		"           select 1 "
		"             from pg_depend d "
		"            where d.classid = 'pg_class'::regclass "
		"              and d.objid = s.oid "
		"              and d.deptype = 'e' "
		"         ) "
		"    ) "

		/*
		 * pg_depend links SEQUENCED OWNED sequence and table with AUTO deptype
		 * for serial, and INTERNAL deptype for identity columns.
		 *
		 * Also, sequences can be used on tables that do not "own" them, just
		 * by using a DEFAULT value.
		 */
		"    select s.seqoid, s.nspname, s.relname, s.restore_list_name, "
		"           r1.oid as ownedby, "
		"           r2.oid as attrelid, "
		"           a.oid as attroid "
		"      from seqs as s "

		"       left join pg_depend d1 on d1.objid = s.seqoid "
		"        and d1.classid = 'pg_class'::regclass "
		"        and d1.refclassid = 'pg_class'::regclass "
		"        and d1.deptype in ('i', 'a') "

		"       left join pg_depend d2 on d2.refobjid = s.seqoid "
		"        and d2.refclassid = 'pg_class'::regclass "
		"        and d2.classid = 'pg_attrdef'::regclass "
		"       join pg_attrdef a on a.oid = d2.objid "
		"       join pg_attribute at "
		"         on at.attrelid = a.adrelid "
		"        and at.attnum = a.adnum "

		"       left join pg_class r1 on r1.oid = d1.refobjid "
		"       left join pg_namespace rn1 on rn1.oid = r1.relnamespace "

		"       left join pg_class r2 on r2.oid = at.attrelid  "
		"       left join pg_namespace rn2 on rn2.oid = r2.relnamespace "

		/* include-only-table */
		"       left join pg_temp.filter_include_only_table inc1 "
		"              on rn1.nspname = inc1.nspname "
		"             and r1.relname = inc1.relname "

		"       left join pg_temp.filter_include_only_table inc2 "
		"              on rn2.nspname = inc2.nspname "
		"             and r2.relname = inc2.relname "

		"      where (r1.relname is not null and inc1.relname is null) "
		"         or (r2.relname is not null and inc2.relname is null) "

		"   order by nspname, relname"
	},

	{
		SOURCE_FILTER_TYPE_LIST_EXCL,

		"with "
		" seqs(seqoid, nspname, relname, restore_list_name) as "
		" ( "
		"    select s.oid as seqoid, "
		"           format('%I', sn.nspname) as nspname, "
		"           format('%I', s.relname) as relname, "
		"           format('%s %s %s', "
		"                  regexp_replace(sn.nspname, '[\\n\\r]', ' '), "
		"                  regexp_replace(s.relname, '[\\n\\r]', ' '), "
		"                  regexp_replace(auth.rolname, '[\\n\\r]', ' ')) "
		"      from pg_class s "
		"           join pg_namespace sn on sn.oid = s.relnamespace "
		"           join pg_roles auth ON auth.oid = s.relowner "

		"     where s.relkind = 'S' "
		"       and sn.nspname !~ 'pgcopydb' "

		/* avoid pg_class entries which belong to extensions */

		"       and not exists "
		"         ( "
		"           select 1 "
		"             from pg_depend d "
		"            where d.classid = 'pg_class'::regclass "
		"              and d.objid = s.oid "
		"              and d.deptype = 'e' "
		"         ) "
		"    ) "

		/*
		 * pg_depend links SEQUENCED OWNED sequence and table with AUTO deptype
		 * for serial, and INTERNAL deptype for identity columns.
		 *
		 * Also, sequences can be used on tables that do not "own" them, just
		 * by using a DEFAULT value.
		 */
		"    select s.seqoid, s.nspname, s.relname, s.restore_list_name, "
		"           r1.oid as ownedby, "
		"           r2.oid as attrelid, "
		"           a.oid as attroid "
		"      from seqs as s "

		"       left join pg_depend d1 on d1.objid = s.seqoid "
		"        and d1.classid = 'pg_class'::regclass "
		"        and d1.refclassid = 'pg_class'::regclass "
		"        and d1.deptype in ('i', 'a') "

		"       left join pg_depend d2 on d2.refobjid = s.seqoid "
		"        and d2.refclassid = 'pg_class'::regclass "
		"        and d2.classid = 'pg_attrdef'::regclass "
		"       join pg_attrdef a on a.oid = d2.objid "
		"       join pg_attribute at "
		"         on at.attrelid = a.adrelid "
		"        and at.attnum = a.adnum "

		"       left join pg_class r1 on r1.oid = d1.refobjid "
		"       join pg_namespace rn1 on rn1.oid = r1.relnamespace "

		"       left join pg_class r2 on r2.oid = at.attrelid  "
		"       join pg_namespace rn2 on rn2.oid = r2.relnamespace "

		/* exclude-schema */
		"      left join pg_temp.filter_exclude_schema fn "
		"             on rn1.nspname = fn.nspname "

		/* exclude-table */
		"      left join pg_temp.filter_exclude_table ft "
		"             on rn1.nspname = ft.nspname "
		"            and r1.relname = ft.relname "


		/* WHERE clause for exclusion filters */
		"     where (   fn.nspname is not null "
		"            or ft.relname is not null) "

		"   order by nspname, relname"
	},
};


/*
 * schema_list_sequences grabs the list of sequences from the given source
 * Postgres instance and allocates a SourceSequence array with the result of
 * the query.
 */
bool
schema_list_sequences(PGSQL *pgsql,
					  SourceFilters *filters,
					  DatabaseCatalog *catalog)
{
	SourceSequenceArrayContext context = { { 0 }, catalog, false };

	log_trace("schema_list_sequences");

	SourceFilterType filterType = SOURCE_FILTER_TYPE_NONE;

	switch (filters->type)
	{
		case SOURCE_FILTER_TYPE_NONE:
		case SOURCE_FILTER_TYPE_EXCL_INDEX:
		{
			/* skip filters preparing (temp tables) */
			break;
		}

		case SOURCE_FILTER_TYPE_INCL:
		case SOURCE_FILTER_TYPE_EXCL:
		case SOURCE_FILTER_TYPE_LIST_NOT_INCL:
		case SOURCE_FILTER_TYPE_LIST_EXCL:
		{
			if (!prepareFilters(pgsql, filters))
			{
				log_error("Failed to prepare pgcopydb filters, "
						  "see above for details");
				return false;
			}

			filterType = filters->type;

			break;
		}

		/* ignore "exclude-index" listing of filtered-out tables */
		case SOURCE_FILTER_TYPE_LIST_EXCL_INDEX:
		{
			return true;
		}

		default:
		{
			log_error("BUG: schema_list_sequences called with "
					  "filtering type %d",
					  filters->type);
			return false;
		}
	}

	log_debug("listSourceSequencesSQL[%s]", filterTypeToString(filterType));

	char *sql = listSourceSequencesSQL[filterType].sql;

	/*
	 * A single sequence can be attached to more than one table, and it could
	 * be that some of the tables are excluded and some of the tables are
	 * included in our filtering. In that case we want to remove from the
	 * SOURCE_FILTER_TYPE_LIST_EXCL list of sequences the sequences from the
	 * SOURCE_FILTER_TYPE_EXCL list.
	 */
	PQExpBuffer buffer = NULL;

	if (filters->type == SOURCE_FILTER_TYPE_LIST_EXCL)
	{
		buffer = createPQExpBuffer();

		char *exclude = sql;
		char *keep = listSourceSequencesSQL[SOURCE_FILTER_TYPE_EXCL].sql;

		char *sqlTmpl =
			"select seqoid, "
			"       format('%%I', nspname) as nspname, "
			"       format('%%I', relname) as relname, "
			"       restore_list_name, "
			"       ownedby, attrelid, attroid "
			"  from (%s) as exclude "
			" where not exists "
			" ( "
			"   select 1 "
			"     from (%s) as keep "
			"    where keep.seqoid = exclude.seqoid "
			"      and keep.ownedby is not distinct from exclude.ownedby "
			"      and keep.attrelid is not distinct from exclude.attrelid "
			"      and keep.attroid is not distinct from exclude.attroid "
			" ) ";

		appendPQExpBuffer(buffer, sqlTmpl, exclude, keep);

		if (PQExpBufferBroken(buffer))
		{
			log_error("Failed to create SQL query: out of memory");
			(void) destroyPQExpBuffer(buffer);
			return false;
		}

		sql = buffer->data;
	}

	if (!pgsql_execute_with_params(pgsql, sql, 0, NULL, NULL,
								   &context, &getSequenceArray))
	{
		log_error("Failed to list sequences");
		(void) destroyPQExpBuffer(buffer);
		return false;
	}

	if (!context.parsedOk)
	{
		log_error("Failed to list sequences");
		(void) destroyPQExpBuffer(buffer);
		return false;
	}

	(void) destroyPQExpBuffer(buffer);

	return true;
}


/*
 * schema_get_sequence_value fetches sequence metadata last_value and
 * is_called for the given sequence.
 */
bool
schema_get_sequence_value(PGSQL *pgsql, SourceSequence *seq)
{
	return pgsql_get_sequence(pgsql,
							  seq->qname,
							  &(seq->lastValue),
							  &(seq->isCalled));
}


/*
 * schema_list_relpages fetches the number of pages for the given table
 * and updates our internal catalog with that information.
 */
bool
schema_list_relpages(PGSQL *pgsql, SourceTable *table, DatabaseCatalog *catalog)
{
	SingleValueResultContext parseContext = { { 0 }, PGSQL_RESULT_INT, false };

	char *sql = "select relpages from pg_class where oid = $1::regclass";

	int paramCount = 1;
	Oid paramTypes[1] = { TEXTOID };
	const char *paramValues[1] = { table->qname };

	if (!pgsql_execute_with_params(pgsql, sql,
								   paramCount, paramTypes, paramValues,
								   &parseContext, &parseSingleValueResult))
	{
		log_error("Failed to get number of pages for table %s", table->qname);
		return false;
	}

	if (!parseContext.parsedOk)
	{
		log_error("Failed to get number of pages for table %s", table->qname);
		return false;
	}

	table->relpages = parseContext.intVal;

	if (catalog != NULL && catalog->db != NULL)
	{
		if (!catalog_update_s_table_relpages(catalog, table))
		{
			/* errors have already been logged */
			return false;
		}
	}

	return true;
}


/*
 * schema_set_sequence_value calls pg_catalog.setval() on the given sequence.
 */
bool
schema_set_sequence_value(PGSQL *pgsql, SourceSequence *seq)
{
	SingleValueResultContext parseContext = { { 0 }, PGSQL_RESULT_BIGINT, false };
	char *sql = "select pg_catalog.setval($1::regclass, $2, $3)";

	int paramCount = 3;
	Oid paramTypes[3] = { TEXTOID, INT8OID, BOOLOID };
	const char *paramValues[3];

	paramValues[0] = seq->qname;
	paramValues[1] = intToString(seq->lastValue).strValue;
	paramValues[2] = seq->isCalled ? "true" : "false";

	if (!pgsql_execute_with_params(pgsql, sql,
								   paramCount, paramTypes, paramValues,
								   &parseContext, &parseSingleValueResult))
	{
		log_error("Failed to set sequence %s last value to %lld",
				  seq->qname, (long long) seq->lastValue);
		return false;
	}

	if (!parseContext.parsedOk)
	{
		log_error("Failed to set sequence %s last value to %lld",
				  seq->qname, (long long) seq->lastValue);
		return false;
	}

	return true;
}


/*
 * For code simplicity the index array is also the SourceFilterType enum value.
 */
struct FilteringQueries listSourceIndexesSQL[] = {
	{
		SOURCE_FILTER_TYPE_NONE,

		"   select i.oid, "
		"          format('%I', n.nspname) as inspname, "
		"          format('%I', i.relname) as irelname,"
		"          r.oid, "
		"          format('%I', rn.nspname) as rnspname, "
		"          format('%I', r.relname) as rrelname, "
		"          indisprimary,"
		"          indisunique,"
		"          (select string_agg(format('%I', attname), ',')"
		"             from pg_attribute"
		"            where attrelid = r.oid"
		"              and array[attnum::integer] <@ indkey::integer[]"
		"          ) as cols,"
		"          pg_get_indexdef(indexrelid),"
		"          c.oid,"
		"          c.condeferrable,"
		"          c.condeferred,"
		"          case when conname is not null "
		"               then format('%I', c.conname) "
		"           end as conname,"
		"          pg_get_constraintdef(c.oid),"
		"          format('%s %s %s', "
		"                 regexp_replace(n.nspname, '[\\n\\r]', ' '), "
		"                 regexp_replace(i.relname, '[\\n\\r]', ' '), "
		"                 regexp_replace(auth.rolname, '[\\n\\r]', ' '))"

		"     from pg_index x"
		"          join pg_class i ON i.oid = x.indexrelid"
		"          join pg_class r ON r.oid = x.indrelid"
		"          join pg_namespace n ON n.oid = i.relnamespace"
		"          join pg_namespace rn ON rn.oid = r.relnamespace"
		"          join pg_roles auth ON auth.oid = i.relowner"
		"          left join pg_depend d "
		"                 on d.classid = 'pg_class'::regclass"
		"                and d.objid = i.oid"
		"                and d.refclassid = 'pg_constraint'::regclass"
		"                and d.deptype = 'i'"
		"          left join pg_constraint c ON c.oid = d.refobjid"

		"    where r.relkind = 'r' and r.relpersistence in ('p', 'u') "
		"      and n.nspname !~ '^pg_' and n.nspname <> 'information_schema'"
		"      and n.nspname !~ 'pgcopydb' "

		/* avoid pg_class entries which belong to extensions */
		"     and not exists "
		"       ( "
		"         select 1 "
		"           from pg_depend d "
		"          where d.classid = 'pg_class'::regclass "
		"            and d.objid = r.oid "
		"            and d.deptype = 'e' "
		"       ) "

		" order by n.nspname, r.relname, i.relname"
	},

	{
		SOURCE_FILTER_TYPE_INCL,

		"   select i.oid, "
		"          format('%I', n.nspname) as inspname, "
		"          format('%I', i.relname) as irelname,"
		"          r.oid, "
		"          format('%I', rn.nspname) as rnspname, "
		"          format('%I', r.relname) as rrelname, "
		"          indisprimary,"
		"          indisunique,"
		"          (select string_agg(format('%I', attname), ',')"
		"             from pg_attribute"
		"            where attrelid = r.oid"
		"              and array[attnum::integer] <@ indkey::integer[]"
		"          ) as cols,"
		"          pg_get_indexdef(indexrelid),"
		"          c.oid,"
		"          c.condeferrable,"
		"          c.condeferred,"
		"          case when conname is not null "
		"               then format('%I', c.conname) "
		"           end as conname,"
		"          pg_get_constraintdef(c.oid),"
		"          format('%s %s %s', "
		"                 regexp_replace(n.nspname, '[\\n\\r]', ' '), "
		"                 regexp_replace(i.relname, '[\\n\\r]', ' '), "
		"                 regexp_replace(auth.rolname, '[\\n\\r]', ' '))"
		"     from pg_index x"
		"          join pg_class i ON i.oid = x.indexrelid"
		"          join pg_class r ON r.oid = x.indrelid"
		"          join pg_namespace n ON n.oid = i.relnamespace"
		"          join pg_namespace rn ON rn.oid = r.relnamespace"
		"          join pg_roles auth ON auth.oid = i.relowner"
		"          left join pg_depend d "
		"                 on d.classid = 'pg_class'::regclass"
		"                and d.objid = i.oid"
		"                and d.refclassid = 'pg_constraint'::regclass"
		"                and d.deptype = 'i'"
		"          left join pg_constraint c ON c.oid = d.refobjid"

		/* include-only-table */
		"         join pg_temp.filter_include_only_table inc "
		"           on rn.nspname = inc.nspname "
		"          and r.relname = inc.relname "

		"    where r.relkind = 'r' and r.relpersistence in ('p', 'u') "
		"      and n.nspname !~ '^pg_' and n.nspname <> 'information_schema'"
		"      and n.nspname !~ 'pgcopydb' "

		/* avoid pg_class entries which belong to extensions */
		"     and not exists "
		"       ( "
		"         select 1 "
		"           from pg_depend d "
		"          where d.classid = 'pg_class'::regclass "
		"            and d.objid = r.oid "
		"            and d.deptype = 'e' "
		"       ) "

		" order by n.nspname, r.relname, i.relname"
	},

	{
		SOURCE_FILTER_TYPE_EXCL,

		"   select i.oid, "
		"          format('%I', n.nspname) as inspname, "
		"          format('%I', i.relname) as irelname,"
		"          r.oid, "
		"          format('%I', rn.nspname) as rnspname, "
		"          format('%I', r.relname) as rrelname, "
		"          indisprimary,"
		"          indisunique,"
		"          (select string_agg(format('%I', attname), ',')"
		"             from pg_attribute"
		"            where attrelid = r.oid"
		"              and array[attnum::integer] <@ indkey::integer[]"
		"          ) as cols,"
		"          pg_get_indexdef(indexrelid),"
		"          c.oid,"
		"          c.condeferrable,"
		"          c.condeferred,"
		"          case when conname is not null "
		"               then format('%I', c.conname) "
		"           end as conname,"
		"          pg_get_constraintdef(c.oid),"
		"          format('%s %s %s', "
		"                 regexp_replace(n.nspname, '[\\n\\r]', ' '), "
		"                 regexp_replace(i.relname, '[\\n\\r]', ' '), "
		"                 regexp_replace(auth.rolname, '[\\n\\r]', ' '))"
		"     from pg_index x"
		"          join pg_class i ON i.oid = x.indexrelid"
		"          join pg_class r ON r.oid = x.indrelid"
		"          join pg_namespace n ON n.oid = i.relnamespace"
		"          join pg_namespace rn ON rn.oid = r.relnamespace"
		"          join pg_roles auth ON auth.oid = i.relowner"
		"          left join pg_depend d "
		"                 on d.classid = 'pg_class'::regclass"
		"                and d.objid = i.oid"
		"                and d.refclassid = 'pg_constraint'::regclass"
		"                and d.deptype = 'i'"
		"          left join pg_constraint c ON c.oid = d.refobjid"

		/* exclude-schema */
		"         left join pg_temp.filter_exclude_schema fn "
		"                on rn.nspname = fn.nspname "

		/* exclude-table */
		"         left join pg_temp.filter_exclude_table ft "
		"                on rn.nspname = ft.nspname "
		"               and r.relname = ft.relname "

		/* exclude-table-data */
		"         left join pg_temp.filter_exclude_table_data ftd "
		"                on rn.nspname = ftd.nspname "
		"               and r.relname = ftd.relname "

		"    where r.relkind = 'r' and r.relpersistence in ('p', 'u') "
		"      and n.nspname !~ '^pg_' and n.nspname <> 'information_schema'"
		"      and n.nspname !~ 'pgcopydb' "

		/* WHERE clause for exclusion filters */
		"     and fn.nspname is null "
		"     and ft.relname is null "
		"     and ftd.relname is null "

		/* avoid pg_class entries which belong to extensions */
		"     and not exists "
		"       ( "
		"         select 1 "
		"           from pg_depend d "
		"          where d.classid = 'pg_class'::regclass "
		"            and d.objid = r.oid "
		"            and d.deptype = 'e' "
		"       ) "

		" order by n.nspname, r.relname, i.relname"
	},

	{
		SOURCE_FILTER_TYPE_LIST_NOT_INCL,

		"   select i.oid, "
		"          format('%I', n.nspname) as inspname, "
		"          format('%I', i.relname) as irelname,"
		"          r.oid, "
		"          format('%I', rn.nspname) as rnspname, "
		"          format('%I', r.relname) as rrelname, "
		"          indisprimary,"
		"          indisunique,"
		"          (select string_agg(format('%I', attname), ',')"
		"             from pg_attribute"
		"            where attrelid = r.oid"
		"              and array[attnum::integer] <@ indkey::integer[]"
		"          ) as cols,"
		"          pg_get_indexdef(indexrelid),"
		"          c.oid,"
		"          c.condeferrable,"
		"          c.condeferred,"
		"          case when conname is not null "
		"               then format('%I', c.conname) "
		"           end as conname,"
		"          pg_get_constraintdef(c.oid),"
		"          format('%s %s %s', "
		"                 regexp_replace(n.nspname, '[\\n\\r]', ' '), "
		"                 regexp_replace(i.relname, '[\\n\\r]', ' '), "
		"                 regexp_replace(auth.rolname, '[\\n\\r]', ' '))"
		"     from pg_index x"
		"          join pg_class i ON i.oid = x.indexrelid"
		"          join pg_class r ON r.oid = x.indrelid"
		"          join pg_namespace n ON n.oid = i.relnamespace"
		"          join pg_namespace rn ON rn.oid = r.relnamespace"
		"          join pg_roles auth ON auth.oid = i.relowner"
		"          left join pg_depend d "
		"                 on d.classid = 'pg_class'::regclass"
		"                and d.objid = i.oid"
		"                and d.refclassid = 'pg_constraint'::regclass"
		"                and d.deptype = 'i'"
		"          left join pg_constraint c ON c.oid = d.refobjid"

		/* include-only-table */
		"    left join pg_temp.filter_include_only_table inc "
		"           on rn.nspname = inc.nspname "
		"          and r.relname = inc.relname "

		"    where r.relkind = 'r' and r.relpersistence in ('p', 'u') "
		"      and n.nspname !~ '^pg_' and n.nspname <> 'information_schema'"
		"      and n.nspname !~ 'pgcopydb' "

		/* WHERE clause for exclusion filters */
		"     and inc.relname is null "

		/* avoid pg_class entries which belong to extensions */
		"     and not exists "
		"       ( "
		"         select 1 "
		"           from pg_depend d "
		"          where d.classid = 'pg_class'::regclass "
		"            and d.objid = r.oid "
		"            and d.deptype = 'e' "
		"       ) "

		" order by n.nspname, r.relname, i.relname"
	},

	{
		SOURCE_FILTER_TYPE_LIST_EXCL,

		"   select i.oid, "
		"          format('%I', n.nspname) as inspname, "
		"          format('%I', i.relname) as irelname,"
		"          r.oid, "
		"          format('%I', rn.nspname) as rnspname, "
		"          format('%I', r.relname) as rrelname, "
		"          indisprimary,"
		"          indisunique,"
		"          (select string_agg(format('%I', attname), ',')"
		"             from pg_attribute"
		"            where attrelid = r.oid"
		"              and array[attnum::integer] <@ indkey::integer[]"
		"          ) as cols,"
		"          pg_get_indexdef(indexrelid),"
		"          c.oid,"
		"          c.condeferrable,"
		"          c.condeferred,"
		"          case when conname is not null "
		"               then format('%I', c.conname) "
		"           end as conname,"
		"          pg_get_constraintdef(c.oid),"
		"          format('%s %s %s', "
		"                 regexp_replace(n.nspname, '[\\n\\r]', ' '), "
		"                 regexp_replace(i.relname, '[\\n\\r]', ' '), "
		"                 regexp_replace(auth.rolname, '[\\n\\r]', ' '))"
		"     from pg_index x"
		"          join pg_class i ON i.oid = x.indexrelid"
		"          join pg_class r ON r.oid = x.indrelid"
		"          join pg_namespace n ON n.oid = i.relnamespace"
		"          join pg_namespace rn ON rn.oid = r.relnamespace"
		"          join pg_roles auth ON auth.oid = i.relowner"
		"          left join pg_depend d "
		"                 on d.classid = 'pg_class'::regclass"
		"                and d.objid = i.oid"
		"                and d.refclassid = 'pg_constraint'::regclass"
		"                and d.deptype = 'i'"
		"          left join pg_constraint c ON c.oid = d.refobjid"

		/* exclude-schema */
		"         left join pg_temp.filter_exclude_schema fn "
		"                on rn.nspname = fn.nspname "

		/* exclude-table */
		"         left join pg_temp.filter_exclude_table ft "
		"                on rn.nspname = ft.nspname "
		"               and r.relname = ft.relname "

		"    where r.relkind = 'r' and r.relpersistence in ('p', 'u') "
		"      and n.nspname !~ '^pg_' and n.nspname <> 'information_schema'"
		"      and n.nspname !~ 'pgcopydb' "

		/* WHERE clause for exclusion filters */
		"     and (   fn.nspname is not null "
		"          or ft.relname is not null ) "

		/* avoid pg_class entries which belong to extensions */
		"     and not exists "
		"       ( "
		"         select 1 "
		"           from pg_depend d "
		"          where d.classid = 'pg_class'::regclass "
		"            and d.objid = r.oid "
		"            and d.deptype = 'e' "
		"       ) "

		" order by n.nspname, r.relname, i.relname"
	},

	{
		SOURCE_FILTER_TYPE_EXCL_INDEX,

		"   select i.oid, "
		"          format('%I', n.nspname) as inspname, "
		"          format('%I', i.relname) as irelname,"
		"          r.oid, "
		"          format('%I', rn.nspname) as rnspname, "
		"          format('%I', r.relname) as rrelname, "
		"          indisprimary,"
		"          indisunique,"
		"          (select string_agg(format('%I', attname), ',')"
		"             from pg_attribute"
		"            where attrelid = r.oid"
		"              and array[attnum::integer] <@ indkey::integer[]"
		"          ) as cols,"
		"          pg_get_indexdef(indexrelid),"
		"          c.oid,"
		"          c.condeferrable,"
		"          c.condeferred,"
		"          case when conname is not null "
		"               then format('%I', c.conname) "
		"           end as conname,"
		"          pg_get_constraintdef(c.oid),"
		"          format('%s %s %s', "
		"                 regexp_replace(n.nspname, '[\\n\\r]', ' '), "
		"                 regexp_replace(i.relname, '[\\n\\r]', ' '), "
		"                 regexp_replace(auth.rolname, '[\\n\\r]', ' '))"
		"     from pg_index x"
		"          join pg_class i ON i.oid = x.indexrelid"
		"          join pg_class r ON r.oid = x.indrelid"
		"          join pg_namespace n ON n.oid = i.relnamespace"
		"          join pg_namespace rn ON rn.oid = r.relnamespace"
		"          join pg_roles auth ON auth.oid = i.relowner"
		"          left join pg_depend d "
		"                 on d.classid = 'pg_class'::regclass"
		"                and d.objid = i.oid"
		"                and d.refclassid = 'pg_constraint'::regclass"
		"                and d.deptype = 'i'"
		"          left join pg_constraint c ON c.oid = d.refobjid"

		/* exclude-index */
		"          left join filter_exclude_index ft "
		"                 on n.nspname = ft.nspname "
		"                and i.relname = ft.relname "

		"    where r.relkind = 'r' and r.relpersistence in ('p', 'u') "
		"      and n.nspname !~ '^pg_' and n.nspname <> 'information_schema'"
		"      and n.nspname !~ 'pgcopydb' "

		/* WHERE clause for exclusion filters */
		"     and ft.relname is null "

		/* avoid pg_class entries which belong to extensions */
		"     and not exists "
		"       ( "
		"         select 1 "
		"           from pg_depend d "
		"          where d.classid = 'pg_class'::regclass "
		"            and d.objid = r.oid "
		"            and d.deptype = 'e' "
		"       ) "

		" order by n.nspname, r.relname, i.relname"
	},

	{
		SOURCE_FILTER_TYPE_LIST_EXCL_INDEX,

		"   select i.oid, "
		"          format('%I', n.nspname) as inspname, "
		"          format('%I', i.relname) as irelname,"
		"          r.oid, "
		"          format('%I', rn.nspname) as rnspname, "
		"          format('%I', r.relname) as rrelname, "
		"          indisprimary,"
		"          indisunique,"
		"          (select string_agg(format('%I', attname), ',')"
		"             from pg_attribute"
		"            where attrelid = r.oid"
		"              and array[attnum::integer] <@ indkey::integer[]"
		"          ) as cols,"
		"          pg_get_indexdef(indexrelid),"
		"          c.oid,"
		"          c.condeferrable,"
		"          c.condeferred,"
		"          case when conname is not null "
		"               then format('%I', c.conname) "
		"           end as conname,"
		"          pg_get_constraintdef(c.oid),"
		"          format('%s %s %s', "
		"                 regexp_replace(n.nspname, '[\\n\\r]', ' '), "
		"                 regexp_replace(i.relname, '[\\n\\r]', ' '), "
		"                 regexp_replace(auth.rolname, '[\\n\\r]', ' '))"
		"     from pg_index x"
		"          join pg_class i ON i.oid = x.indexrelid"
		"          join pg_class r ON r.oid = x.indrelid"
		"          join pg_namespace n ON n.oid = i.relnamespace"
		"          join pg_namespace rn ON rn.oid = r.relnamespace"
		"          join pg_roles auth ON auth.oid = i.relowner"
		"          left join pg_depend d "
		"                 on d.classid = 'pg_class'::regclass"
		"                and d.objid = i.oid"
		"                and d.refclassid = 'pg_constraint'::regclass"
		"                and d.deptype = 'i'"
		"          left join pg_constraint c ON c.oid = d.refobjid"

		/* list only exclude-index */
		"               join filter_exclude_index ft "
		"                 on n.nspname = ft.nspname "
		"                and i.relname = ft.relname "

		"    where r.relkind = 'r' and r.relpersistence in ('p', 'u') "
		"      and n.nspname !~ '^pg_' and n.nspname <> 'information_schema'"
		"      and n.nspname !~ 'pgcopydb' "

		/* avoid pg_class entries which belong to extensions */
		"     and not exists "
		"       ( "
		"         select 1 "
		"           from pg_depend d "
		"          where d.classid = 'pg_class'::regclass "
		"            and d.objid = r.oid "
		"            and d.deptype = 'e' "
		"       ) "

		" order by n.nspname, r.relname, i.relname"
	}
};


/*
 * schema_list_all_indexes grabs the list of indexes from the given source
 * Postgres instance and allocates a SourceIndex array with the result of the
 * query.
 */
bool
schema_list_all_indexes(PGSQL *pgsql,
						SourceFilters *filters,
						DatabaseCatalog *catalog)
{
	SourceIndexArrayContext context = { { 0 }, catalog, false };

	log_trace("schema_list_all_indexes");

	if (filters->type != SOURCE_FILTER_TYPE_NONE)
	{
		if (!prepareFilters(pgsql, filters))
		{
			log_error("Failed to prepare pgcopydb filters, "
					  "see above for details");
			return false;
		}
	}

	log_debug("listSourceIndexesSQL[%s]", filterTypeToString(filters->type));

	char *sql = listSourceIndexesSQL[filters->type].sql;

	if (!pgsql_execute_with_params(pgsql, sql, 0, NULL, NULL,
								   &context, &getIndexArray))
	{
		log_error("Failed to list all indexes");
		return false;
	}

	if (!context.parsedOk)
	{
		log_error("Failed to list all indexes");
		return false;
	}

	return true;
}


/*
 * schema_list_all_indexes grabs the list of indexes from the given source
 * Postgres instance and allocates a SourceIndex array with the result of the
 * query.
 */
bool
schema_list_table_indexes(PGSQL *pgsql,
						  const char *schemaName,
						  const char *tableName,
						  DatabaseCatalog *catalog)
{
	SourceIndexArrayContext context = { { 0 }, catalog, false };

	char *sql =
		"   select i.oid, "
		"          format('%I', n.nspname) as inspname, "
		"          format('%I', i.relname) as irelname,"
		"          r.oid, "
		"          format('%I', rn.nspname) as rnspname, "
		"          format('%I', r.relname) as rrelname, "
		"          indisprimary,"
		"          indisunique,"
		"          (select string_agg(format('%I', attname), ',')"
		"             from pg_attribute"
		"            where attrelid = r.oid"
		"              and array[attnum::integer] <@ indkey::integer[]"
		"          ) as cols,"
		"          pg_get_indexdef(indexrelid),"
		"          c.oid,"
		"          c.condeferrable,"
		"          c.condeferred,"
		"          case when conname is not null "
		"               then format('%I', c.conname) "
		"           end as conname,"
		"          pg_get_constraintdef(c.oid),"
		"          format('%s %s %s', "
		"                 regexp_replace(n.nspname, '[\\n\\r]', ' '), "
		"                 regexp_replace(i.relname, '[\\n\\r]', ' '), "
		"                 regexp_replace(auth.rolname, '[\\n\\r]', ' '))"
		"     from pg_index x"
		"          join pg_class i ON i.oid = x.indexrelid"
		"          join pg_class r ON r.oid = x.indrelid"
		"          join pg_namespace n ON n.oid = i.relnamespace"
		"          join pg_namespace rn ON rn.oid = r.relnamespace"
		"          join pg_roles auth ON auth.oid = i.relowner"
		"          left join pg_depend d "
		"                 on d.classid = 'pg_class'::regclass"
		"                and d.objid = i.oid"
		"                and d.refclassid = 'pg_constraint'::regclass"
		"                and d.deptype = 'i'"
		"          left join pg_constraint c ON c.oid = d.refobjid"
		"    where r.relkind = 'r' and r.relpersistence in ('p', 'u') "
		"      and n.nspname !~ '^pg_' and n.nspname <> 'information_schema'"
		"      and n.nspname !~ 'pgcopydb' "
		"      and rn.nspname = $1 and r.relname = $2"
		" order by n.nspname, r.relname, i.relname";

	int paramCount = 2;
	Oid paramTypes[2] = { TEXTOID, TEXTOID };
	const char *paramValues[2] = { schemaName, tableName };

	log_trace("schema_list_table_indexes");

	if (!pgsql_execute_with_params(pgsql, sql,
								   paramCount, paramTypes, paramValues,
								   &context, &getIndexArray))
	{
		log_error("Failed to list all indexes for table \"%s\".\"%s\"",
				  schemaName, tableName);
		return false;
	}

	if (!context.parsedOk)
	{
		log_error("Failed to list all indexes for table \"%s\".\"%s\"",
				  schemaName, tableName);
		return false;
	}

	return true;
}


/*
 * For code simplicity the index array is also the SourceFilterType enum value.
 */
struct FilteringQueries listSourceDependSQL[] = {
	{
		SOURCE_FILTER_TYPE_NONE, ""
	},

	{
		SOURCE_FILTER_TYPE_INCL,

		PG_DEPEND_SQL
		"  SELECT n.nspname, c.relname, "
		"         refclassid, refobjid, classid, objid, "
		"         deptype, type, identity "
		"    FROM unconcat "

		/* include-only-table */
		"         join pg_class c "
		"           on unconcat.refclassid = 'pg_class'::regclass "
		"          and unconcat.refobjid = c.oid "

		"         join pg_catalog.pg_namespace n on c.relnamespace = n.oid "

		"         join pg_temp.filter_include_only_table inc "
		"           on n.nspname = inc.nspname "
		"          and c.relname = inc.relname "

		"         , pg_identify_object(classid, objid, objsubid) "

		"   WHERE NOT (refclassid = classid AND refobjid = objid) "
		"      and n.nspname !~ '^pg_' and n.nspname <> 'information_schema'"
		"      and n.nspname !~ 'pgcopydb' "
		"      and type not in ('toast table column', 'default value') "

		/* remove duplicates due to multiple refobjsubid / objsubid */
		"GROUP BY n.nspname, c.relname, "
		"         refclassid, refobjid, classid, objid, deptype, type, identity"
	},

	{
		SOURCE_FILTER_TYPE_EXCL,

		PG_DEPEND_SQL
		"  SELECT cn.nspname, c.relname, "
		"         refclassid, refobjid, classid, objid, "
		"         deptype, type, identity "
		"    FROM unconcat "

		"         join pg_class c "
		"           on unconcat.refclassid = 'pg_class'::regclass "
		"          and unconcat.refobjid = c.oid "

		"         join pg_catalog.pg_namespace cn "
		"           on c.relnamespace = cn.oid "

		/* exclude-schema */
		"         left join pg_temp.filter_exclude_schema fn "
		"                on cn.nspname = fn.nspname "

		/* exclude-table */
		"         left join pg_temp.filter_exclude_table ft "
		"                on cn.nspname = ft.nspname "
		"               and c.relname = ft.relname "

		"         , pg_identify_object(classid, objid, objsubid) "

		"   WHERE NOT (refclassid = classid AND refobjid = objid) "
		"      and cn.nspname !~ '^pg_' and cn.nspname <> 'information_schema'"
		"      and cn.nspname !~ 'pgcopydb' "
		"      and type not in ('toast table column', 'default value') "

		/* WHERE clause for exclusion filters */
		"     and fn.nspname is null "
		"     and ft.relname is null "

		/* remove duplicates due to multiple refobjsubid / objsubid */
		"GROUP BY cn.nspname, c.relname, "
		"         refclassid, refobjid, classid, objid, deptype, type, identity"
	},

	{
		SOURCE_FILTER_TYPE_LIST_NOT_INCL,

		PG_DEPEND_SQL
		"  SELECT n.nspname, c.relname, "
		"         refclassid, refobjid, classid, objid, "
		"         deptype, type, identity "
		"    FROM unconcat "

		"         join pg_class c "
		"           on unconcat.refclassid = 'pg_class'::regclass "
		"          and unconcat.refobjid = c.oid "

		"         join pg_catalog.pg_namespace n on c.relnamespace = n.oid "

		/* include-only-table */
		"    left join pg_temp.filter_include_only_table inc "
		"           on n.nspname = inc.nspname "
		"          and c.relname = inc.relname "

		"         , pg_identify_object(classid, objid, objsubid) "

		"   WHERE NOT (refclassid = classid AND refobjid = objid) "
		"      and n.nspname !~ '^pg_' and n.nspname <> 'information_schema'"
		"      and n.nspname !~ 'pgcopydb' "
		"      and type not in ('toast table column', 'default value') "

		/* WHERE clause for exclusion filters */
		"     and inc.nspname is null "

		/* remove duplicates due to multiple refobjsubid / objsubid */
		"GROUP BY n.nspname, c.relname, "
		"         refclassid, refobjid, classid, objid, deptype, type, identity"
	},

	{
		SOURCE_FILTER_TYPE_LIST_EXCL,

		PG_DEPEND_SQL
		"  SELECT n.nspname, c.relname, "
		"         refclassid, refobjid, classid, objid, "
		"         deptype, type, identity "
		"    FROM unconcat "

		"         join pg_class c "
		"           on unconcat.refclassid = 'pg_class'::regclass "
		"          and unconcat.refobjid = c.oid "

		"         join pg_catalog.pg_namespace n "
		"           on c.relnamespace = n.oid "

		/* exclude-schema */
		"         left join pg_temp.filter_exclude_schema fn "
		"                on n.nspname = fn.nspname "

		/* exclude-table */
		"         left join pg_temp.filter_exclude_table ft "
		"                on n.nspname = ft.nspname "
		"               and c.relname = ft.relname "

		"         , pg_identify_object(classid, objid, objsubid) "

		"   WHERE NOT (refclassid = classid AND refobjid = objid) "
		"      and n.nspname !~ '^pg_' and n.nspname <> 'information_schema'"
		"      and n.nspname !~ 'pgcopydb' "
		"      and type not in ('toast table column', 'default value') "

		/* WHERE clause for exclusion filters */
		"     and (   fn.nspname is not null "
		"          or ft.relname is not null ) "

		/* remove duplicates due to multiple refobjsubid / objsubid */
		"GROUP BY n.nspname, c.relname, "
		"         refclassid, refobjid, classid, objid, deptype, type, identity"
	}
};


/*
 * schema_list_pg_depend recursively walks the pg_catalog.pg_depend view and
 * builds the list of objects that depend on tables that are filtered-out from
 * our operations.
 */
bool
schema_list_pg_depend(PGSQL *pgsql,
					  SourceFilters *filters,
					  DatabaseCatalog *catalog)
{
	SourceDependArrayContext context = { { 0 }, catalog, false };

	log_trace("schema_list_pg_depend");

	switch (filters->type)
	{
		case SOURCE_FILTER_TYPE_NONE:
		case SOURCE_FILTER_TYPE_EXCL_INDEX:
		{
			/* skip pg_depend computing entirely */
			return true;
		}

		case SOURCE_FILTER_TYPE_INCL:
		case SOURCE_FILTER_TYPE_EXCL:
		case SOURCE_FILTER_TYPE_LIST_NOT_INCL:
		case SOURCE_FILTER_TYPE_LIST_EXCL:
		{
			if (!prepareFilters(pgsql, filters))
			{
				log_error("Failed to prepare pgcopydb filters, "
						  "see above for details");
				return false;
			}
			break;
		}

		/* ignore "exclude-index" listing of filtered-out tables */
		case SOURCE_FILTER_TYPE_LIST_EXCL_INDEX:
		{
			return true;
		}

		default:
		{
			log_error("BUG: schema_list_pg_depend called with "
					  "filtering type %d",
					  filters->type);
			return false;
		}
	}

	log_debug("listSourceDependSQL[%s]", filterTypeToString(filters->type));

	char *sql = listSourceDependSQL[filters->type].sql;

	if (!pgsql_execute_with_params(pgsql, sql, 0, NULL, NULL,
								   &context, &getDependArray))
	{
		log_error("Failed to list table dependencies");
		return false;
	}

	if (!context.parsedOk)
	{
		log_error("Failed to list table dependencies");
		return false;
	}

	return true;
}


/*
 * schema_list_partitions prepares the list of partitions that we can drive
 * from our parameters: table size, --split-tables-larger-than.
 */
bool
schema_list_partitions(PGSQL *pgsql,
					   DatabaseCatalog *catalog,
					   SourceTable *table,
					   uint64_t partSize)
{
	/* no partKey, no partitions, done. */
	if (IS_EMPTY_STRING_BUFFER(table->partKey))
	{
		table->partition.partCount = 0;
		return true;
	}

	/* when partSize is zero, just don't partition the COPY */
	if (partSize == 0)
	{
		table->partition.partCount = 0;
		return true;
	}

	/* if we have a partKey and it's not "ctid", calculate key bounds  */
	if (!IS_EMPTY_STRING_BUFFER(table->partKey) && !streq(table->partKey, "ctid"))
	{
		if (!getPartKeyMinMaxValue(pgsql, table))
		{
			/* errors have already been logged */
			return false;
		}
	}

	int64_t min = table->partmin;
	int64_t max = table->partmax;

	/*
	 * When the partition key is set to "ctid", it means that the table will be
	 * partitioned based on the physical location of the rows in the table.
	 * In this case, the relpages value represents the total number of pages in the
	 * table, which can be used as the maximum value for the partition range.
	 * By setting min to 0 and max to table->relpages, we ensure that each partition
	 * covers the entire range of pages in the table.
	 */
	if (streq(table->partKey, "ctid"))
	{
		min = 0;
		max = table->relpages;
	}

	/*
	 * Below code block calculates the number of parts needed and assigns the minimum and
	 * maximum values for each part. It also logs information about each partition and
	 * adds the table part to the catalog if provided.
	 * Example:
	 * int64_t tableSize (table->bytes) = 100;
	 * int64_t partSize = 10;
	 * int64_t min = 1;
	 * int64_t max = 100;
	 * int64_t result = partitionTable(&table, partSize, min, max, &catalog);
	 * // Output:
	 * // Partition table#1: 1 - 10 (10)
	 * // Partition table#2: 11 - 20 (10)
	 * // Partition table#3: 21 - 30 (10)
	 * // ...
	 * // Partition table#10: 91 - 100 (10)
	 */
	int64_t partsCount = ceil((double) table->bytes / (double) partSize);
	int64_t range = ceil((double) (max - min + 1) / (double) table->bytes *
						 (double) partSize);

	for (int64_t i = 0; i < partsCount; i++)
	{
		SourceTableParts *parts = &(table->partition);

		bzero(parts, sizeof(SourceTableParts));

		parts->partNumber = i + 1;
		parts->partCount = partsCount;
		parts->min = min + (i * range);
		parts->max = min + ((i + 1) * range) - 1;

		if (parts->max > max)
		{
			parts->max = max;
		}

		parts->count = parts->max - parts->min + 1;

		log_debug("Partition %s#%d: %lld - %lld (%lld)", table->qname, parts->partNumber,
				  (long long) parts->min, (long long) parts->max, (long
																   long) parts->count);

		if (catalog != NULL && catalog->db != NULL)
		{
			if (!catalog_add_s_table_part(catalog, table))
			{
				/* errors have already been logged */
			}
		}

		/* if we hit max, no need to iterate  */
		if (parts->max == max)
		{
			parts->partCount = i + 1;
			break;
		}
	}

	return true;
}


/*
 * schema_checksum_table runs a SQL query that computes the number of rows of a
 * table and also a checksum for all the rows contents.
 */
bool
schema_send_table_checksum(PGSQL *pgsql, SourceTable *table)
{
	if (table->attributes.count == 0)
	{
		char sql[BUFSIZE] = { 0 };

		sformat(sql, sizeof(sql),
				"select count(1) as cnt, 0 as chksum from only %s",
				table->qname);

		if (!pgsql_send_with_params(pgsql, sql, 0, NULL, NULL))
		{
			log_error("Failed to compute checksum for table %s", table->qname);
			return false;
		}

		return true;
	}

	/* first prepare the column list */
	PQExpBuffer attrList = createPQExpBuffer();

	appendPQExpBuffer(attrList, "(");

	for (int c = 0; c < table->attributes.count; c++)
	{
		char *srcAttName = table->attributes.array[c].attname;

		appendPQExpBuffer(attrList, "%s%s",
						  c > 0 ? ", " : "",
						  srcAttName);
	}

	appendPQExpBuffer(attrList, ")");

	if (PQExpBufferBroken(attrList))
	{
		(void) destroyPQExpBuffer(attrList);
		log_error("Failed to build attribute list: Out of Memory");
		return false;
	}

	/* now prepare the actual query */
	PQExpBuffer sql = createPQExpBuffer();

	/*
	 * Compute the hashtext of every single row in the table, and aggregate the
	 * results as a sum of bigint numbers. Because the sum of bigint could
	 * overflow to numeric, the aggregated sum is then hashed into an MD5
	 * value: bigint is 64 bits, MD5 is 128 bits.
	 *
	 * Also, to lower the chances of a collision, include the row count in the
	 * computation of the MD5 by appending it to the input string of the MD5
	 * function.
	 */
	appendPQExpBuffer(sql,
					  "select count(1) as cnt, "
					  "md5(format('%%s-%%s', "
					  "      sum(hashtext(%s::text)::bigint),"
					  "      count(1))"
					  ")::uuid as chksum "
					  "from only %s",
					  attrList->data,
					  table->qname);

	(void) destroyPQExpBuffer(attrList);

	if (PQExpBufferBroken(sql))
	{
		(void) destroyPQExpBuffer(sql);
		log_error("Failed to build attribute list: Out of Memory");
		return false;
	}

	if (!pgsql_send_with_params(pgsql, sql->data, 0, NULL, NULL))
	{
		log_error("Failed to compute checksum for table %s", table->qname);
		(void) destroyPQExpBuffer(sql);
		return false;
	}

	(void) destroyPQExpBuffer(sql);

	return true;
}


/*
 * schema_fetch_table_checksum fetches the results from the
 * schema_send_table_checksum async query.
 */
bool
schema_fetch_table_checksum(PGSQL *pgsql, TableChecksum *sum, bool *done)
{
	ChecksumContext parseContext = { { 0 }, sum, false };

	if (!pgsql_fetch_results(pgsql, done, &parseContext, &getTableChecksum))
	{
		log_error("Failed to fetch table checksum results");
		return false;
	}

	return true;
}


/*
 * prepareFilters prepares the temporary tables that are needed on the Postgres
 * session where we want to implement a catalog query with filtering. The
 * filtering rules are then uploaded in those temp tables, and the filtering is
 * implemented with SQL joins.
 */
static bool
prepareFilters(PGSQL *pgsql, SourceFilters *filters)
{
	/*
	 * Temporary tables only are available within a session, so we need a
	 * multi-statement connection here.
	 */
	if (pgsql->connection == NULL)
	{
		/* open a multi-statements connection then */
		pgsql->connectionStatementType = PGSQL_CONNECTION_MULTI_STATEMENT;
	}
	else if (pgsql->connectionStatementType != PGSQL_CONNECTION_MULTI_STATEMENT)
	{
		log_error("BUG: calling prepareFilters with a "
				  "non PGSQL_CONNECTION_MULTI_STATEMENT connection");
		pgsql_finish(pgsql);
		return false;
	}

	/* if the filters have already been prepared, we're good */
	if (filters->prepared)
	{
		return true;
	}

	/*
	 * First, create the temp tables.
	 */
	char *tempTables[] = {
		"create temp table filter_exclude_schema(nspname name)",
		"create temp table filter_include_only_schema(nspname name)",
		"create temp table filter_include_only_table(nspname name, relname name)",
		"create temp table filter_exclude_table(nspname name, relname name)",
		"create temp table filter_exclude_table_data(nspname name, relname name)",
		"create temp table filter_exclude_index(nspname name, relname name)",
		NULL
	};

	for (int i = 0; tempTables[i] != NULL; i++)
	{
		if (!pgsql_execute(pgsql, tempTables[i]))
		{
			/* errors have already been logged */
			return false;
		}
	}

	/*
	 * Now, fill-in the temp tables with the data that we have.
	 */
	if (!prepareFilterCopyIncludeOnlySchema(pgsql, filters))
	{
		/* errors have already been logged */
		return false;
	}

	if (!prepareFilterCopyExcludeSchema(pgsql, filters))
	{
		/* errors have already been logged */
		return false;
	}

	struct name_list_pair
	{
		char *name;
		SourceFilterTableList *list;
	}
	nameListPair[] =
	{
		{ "filter_include_only_table", &(filters->includeOnlyTableList) },
		{ "filter_exclude_table", &(filters->excludeTableList) },
		{ "filter_exclude_table_data", &(filters->excludeTableDataList) },
		{ "filter_exclude_index", &(filters->excludeIndexList) },
		{ NULL, NULL },
	};

	for (int i = 0; nameListPair[i].name != NULL; i++)
	{
		if (!prepareFilterCopyTableList(pgsql,
										nameListPair[i].list,
										nameListPair[i].name))
		{
			/* errors have already been logged */
			return false;
		}
	}

	/* mark the filters as prepared already */
	filters->prepared = true;

	return true;
}


/*
 * prepareFilterCopyExcludeSchema sends a COPY from STDIN query and then
 * uploads the local filters that we have in the pg_temp.filter_exclude_schema
 * table.
 */
static bool
prepareFilterCopyExcludeSchema(PGSQL *pgsql, SourceFilters *filters)
{
	if (filters->excludeSchemaList.count == 0)
	{
		return true;
	}

	char *qname = "\"pg_temp\".\"filter_exclude_schema\"";

	if (!pg_copy_from_stdin(pgsql, qname))
	{
		/* errors have already been logged */
		return false;
	}

	for (int i = 0; i < filters->excludeSchemaList.count; i++)
	{
		char *nspname = filters->excludeSchemaList.array[i].nspname;

		if (!pg_copy_row_from_stdin(pgsql, "s", nspname))
		{
			/* errors have already been logged */
			return false;
		}
	}

	if (!pg_copy_end(pgsql))
	{
		/* errors have already been logged */
		return false;
	}

	return true;
}


/*
 * prepareFilterCopyIncludeOnlySchema sends a COPY from STDIN query and then
 * uploads the local filters that we have in the
 * pg_temp.filter_include_only_schema table.
 *
 * Then it prepares the pg_temp.filter_exclude_schema table with all the schema
 * names found in pg_namespace that are not in the include-only-schema list.
 */
static bool
prepareFilterCopyIncludeOnlySchema(PGSQL *pgsql, SourceFilters *filters)
{
	if (filters->includeOnlySchemaList.count == 0)
	{
		return true;
	}

	char *qname = "\"pg_temp\".\"filter_include_only_schema\"";

	if (!pg_copy_from_stdin(pgsql, qname))
	{
		/* errors have already been logged */
		return false;
	}

	for (int i = 0; i < filters->includeOnlySchemaList.count; i++)
	{
		char *nspname = filters->includeOnlySchemaList.array[i].nspname;

		log_trace("prepareFilterCopyIncludeOnlySchema: \"%s\"", nspname);

		if (!pg_copy_row_from_stdin(pgsql, "s", nspname))
		{
			/* errors have already been logged */
			return false;
		}
	}

	if (!pg_copy_end(pgsql))
	{
		/* errors have already been logged */
		return false;
	}

	char *sql =
		"insert into \"pg_temp\".\"filter_exclude_schema\" "
		"     select n.nspname "
		"       from pg_namespace n "
		"  left join \"pg_temp\".\"filter_include_only_schema\" inc "
		"         on n.nspname = inc.nspname "
		"      where inc.nspname is null ";

	if (!pgsql_execute(pgsql, sql))
	{
		log_error("Failed to prepare include-only-schema filters, "
				  "see above for details");
		return false;
	}

	return true;
}


/*
 * prepareFilterCopyTableList sends a COPY from STDIN query and then uploads
 * the local filters that we have in the given target table.
 */
static bool
prepareFilterCopyTableList(PGSQL *pgsql,
						   SourceFilterTableList *tableList,
						   const char *temp_table_name)
{
	char qname[BUFSIZE] = { 0 };

	sformat(qname, sizeof(qname), "\"pg_temp\".\"%s\"", temp_table_name);

	if (!pg_copy_from_stdin(pgsql, qname))
	{
		/* errors have already been logged */
		return false;
	}

	for (int i = 0; i < tableList->count; i++)
	{
		char *nspname = tableList->array[i].nspname;
		char *relname = tableList->array[i].relname;

		log_trace("\"%s\"\t\"%s\"", nspname, relname);

		if (!pg_copy_row_from_stdin(pgsql, "ss", nspname, relname))
		{
			/* errors have already been logged */
			return false;
		}
	}

	if (!pg_copy_end(pgsql))
	{
		/* errors have already been logged */
		return false;
	}

	return true;
}


/*
 * getSchemaList loops over the SQL result for the schema array query and
 * allocates an array of schemas then populates it with the query result.
 */
static void
getSchemaList(void *ctx, PGresult *result)
{
	SourceSchemaArrayContext *context = (SourceSchemaArrayContext *) ctx;
	int nTuples = PQntuples(result);

	if (PQnfields(result) != 3)
	{
		log_error("Query returned %d columns, expected 3", PQnfields(result));
		context->parsedOk = false;
		return;
	}

	int errors = 0;

	for (int rowNumber = 0; rowNumber < nTuples; rowNumber++)
	{
		SourceSchema *schema = (SourceSchema *) calloc(1, sizeof(SourceSchema));

		if (schema == NULL)
		{
			++errors;
			log_error(ALLOCATION_FAILED_ERROR);
			break;
		}

		/* 1. oid */
		char *value = PQgetvalue(result, rowNumber, 0);

		if (!stringToUInt32(value, &(schema->oid)) || schema->oid == 0)
		{
			log_error("Invalid OID \"%s\"", value);
			++errors;
		}

		/* 2. nspname */
		value = PQgetvalue(result, rowNumber, 1);
		int length = strlcpy(schema->nspname, value, PG_NAMEDATALEN);

		if (length >= PG_NAMEDATALEN)
		{
			log_error("Schema name \"%s\" is %d bytes long, "
					  "the maximum expected is %d (PG_NAMEDATALEN - 1)",
					  value, length, PG_NAMEDATALEN - 1);
			++errors;
		}

		/* 3. restoreListName */
		value = PQgetvalue(result, rowNumber, 2);
		length = strlcpy(schema->restoreListName, value, RESTORE_LIST_NAMEDATALEN);

		if (length >= RESTORE_LIST_NAMEDATALEN)
		{
			log_error("Schema restore list name \"%s\" is %d bytes long, "
					  "the maximum expected is %d (RESTORE_LIST_NAMEDATALEN - 1)",
					  value, length, RESTORE_LIST_NAMEDATALEN - 1);
			++errors;
		}

		log_trace("getSchemaList: %u \"%s\" %s",
				  schema->oid,
				  schema->nspname,
				  schema->restoreListName);

		if (context->catalog != NULL && context->catalog->db != NULL)
		{
			if (!catalog_add_s_namespace(context->catalog, schema))
			{
				/* errors have already been logged */
				++errors;
				break;
			}
		}
	}

	context->parsedOk = errors == 0;
}


/*
 * getRoleList loops over the SQL result for the role array query and
 * allocates an array of roles then populates it with the query result.
 */
static void
getRoleList(void *ctx, PGresult *result)
{
	SourceRoleArrayContext *context = (SourceRoleArrayContext *) ctx;
	int nTuples = PQntuples(result);

	if (PQnfields(result) != 2)
	{
		log_error("Query returned %d columns, expected 2", PQnfields(result));
		context->parsedOk = false;
		return;
	}

	int errors = 0;

	for (int rowNumber = 0; rowNumber < nTuples; rowNumber++)
	{
		SourceRole *role = (SourceRole *) calloc(1, sizeof(SourceRole));

		if (role == NULL)
		{
			++errors;
			log_error(ALLOCATION_FAILED_ERROR);
			break;
		}

		/* 1. oid */
		char *value = PQgetvalue(result, rowNumber, 0);

		if (!stringToUInt32(value, &(role->oid)) || role->oid == 0)
		{
			log_error("Invalid OID \"%s\"", value);
			++errors;
		}

		/* 2. rolname */
		value = PQgetvalue(result, rowNumber, 1);
		int length = strlcpy(role->rolname, value, PG_NAMEDATALEN);

		if (length >= PG_NAMEDATALEN)
		{
			log_error("Role name \"%s\" is %d bytes long, "
					  "the maximum expected is %d (PG_NAMEDATALEN - 1)",
					  value, length, PG_NAMEDATALEN - 1);
			++errors;
		}

		log_trace("getRoleList: %u %s", role->oid, role->rolname);

		if (context->catalog != NULL && context->catalog->db != NULL)
		{
			if (!catalog_add_s_role(context->catalog, role))
			{
				/* errors have already been logged */
				++errors;
				break;
			}
		}
	}

	context->parsedOk = errors == 0;
}


/*
 * getDatabaseList loops over the SQL result for the database array query and
 * allocates an array of databases then populates it with the query result.
 */
static void
getDatabaseList(void *ctx, PGresult *result)
{
	SourceDatabaseArrayContext *context = (SourceDatabaseArrayContext *) ctx;
	int nTuples = PQntuples(result);

	if (PQnfields(result) != 4)
	{
		log_error("Query returned %d columns, expected 4", PQnfields(result));
		context->parsedOk = false;
		return;
	}

	bool parsedOk = true;

	for (int rowNumber = 0; rowNumber < nTuples; rowNumber++)
	{
		SourceDatabase *database =
			(SourceDatabase *) calloc(1, sizeof(SourceDatabase));

		if (!parseCurrentDatabase(result, rowNumber, database))
		{
			parsedOk = false;
			break;
		}

		if (context->catalog != NULL && context->catalog->db != NULL)
		{
			if (!catalog_add_s_database(context->catalog, database))
			{
				/* errors have already been logged */
				parsedOk = false;
				break;
			}
		}
	}

	context->parsedOk = parsedOk;
}


/*
 * parseCurrentDatabase parses a single row of the database listing query
 * result.
 */
static bool
parseCurrentDatabase(PGresult *result, int rowNumber, SourceDatabase *database)
{
	int errors = 0;

	/* 1. oid */
	char *value = PQgetvalue(result, rowNumber, 0);

	if (!stringToUInt32(value, &(database->oid)) || database->oid == 0)
	{
		log_error("Invalid OID \"%s\"", value);
		++errors;
	}

	/* 2. datname */
	value = PQgetvalue(result, rowNumber, 1);
	int length = strlcpy(database->datname, value, PG_NAMEDATALEN);

	if (length >= PG_NAMEDATALEN)
	{
		log_error("Database name \"%s\" is %d bytes long, "
				  "the maximum expected is %d (PG_NAMEDATALEN - 1)",
				  value, length, PG_NAMEDATALEN - 1);
		++errors;
	}

	/* 3. bytes */
	value = PQgetvalue(result, rowNumber, 2);
	if (PQgetisnull(result, rowNumber, 2))
	{
		/*
		 * It may happen that pg_table_size() returns NULL (when failing to
		 * open the given relation).
		 */
		database->bytes = 0;
	}
	else
	{
		value = PQgetvalue(result, rowNumber, 2);

		if (!stringToInt64(value, &(database->bytes)))
		{
			log_error("Invalid pg_database_size: \"%s\"", value);
			++errors;
		}
	}

	/* 4. pg_size_pretty */
	value = PQgetvalue(result, rowNumber, 3);
	length = strlcpy(database->bytesPretty, value, PG_NAMEDATALEN);

	if (length >= PG_NAMEDATALEN)
	{
		log_error("Pretty printed byte size \"%s\" is %d bytes long, "
				  "the maximum expected is %d (PG_NAMEDATALEN - 1)",
				  value, length, PG_NAMEDATALEN - 1);
		++errors;
	}

	return errors == 0;
}


/*
 * getDatabaseList loops over the SQL result for the database properties array
 * query and allocates an array of GUC settings then populates it with the
 * query result.
 */
static void
getDatabaseProperties(void *ctx, PGresult *result)
{
	SourcePropertiesArrayContext *context = (SourcePropertiesArrayContext *) ctx;
	int nTuples = PQntuples(result);

	if (PQnfields(result) != 3)
	{
		log_error("Query returned %d columns, expected 3", PQnfields(result));
		context->parsedOk = false;
		return;
	}

	bool parsedOk = true;

	for (int rowNumber = 0; rowNumber < nTuples; rowNumber++)
	{
		SourceProperty *property =
			(SourceProperty *) calloc(1, sizeof(SourceProperty));

		if (!parseDatabaseProperty(result, rowNumber, property))
		{
			parsedOk = false;
			break;
		}

		if (context->catalog != NULL && context->catalog->db != NULL)
		{
			if (!catalog_add_s_database_properties(context->catalog, property))
			{
				/* errors have already been logged */
				parsedOk = false;
				break;
			}
		}
	}

	context->parsedOk = parsedOk;
}


/*
 * parseCurrentProperty parses a single row of the database properties listing
 * query result.
 */
static bool
parseDatabaseProperty(PGresult *result, int rowNumber, SourceProperty *property)
{
	int errors = 0;

	/* 1. datname */
	if (PQgetisnull(result, rowNumber, 0))
	{
		log_error("BUG: parseDatabaseProperty: datname is NULL");
		++errors;
	}
	else
	{
		char *value = PQgetvalue(result, rowNumber, 0);
		int length = strlcpy(property->datname, value, PG_NAMEDATALEN);

		if (length >= PG_NAMEDATALEN)
		{
			log_error("Properties role name \"%s\" is %d bytes long, "
					  "the maximum expected is %d (PG_NAMEDATALEN - 1)",
					  value, length, PG_NAMEDATALEN - 1);
			++errors;
		}
	}

	/* 2. rolname */
	if (PQgetisnull(result, rowNumber, 1))
	{
		property->roleInDatabase = false;
	}
	else
	{
		property->roleInDatabase = true;

		char *value = PQgetvalue(result, rowNumber, 1);
		int length = strlcpy(property->rolname, value, PG_NAMEDATALEN);

		if (length >= PG_NAMEDATALEN)
		{
			log_error("Properties role name \"%s\" is %d bytes long, "
					  "the maximum expected is %d (PG_NAMEDATALEN - 1)",
					  value, length, PG_NAMEDATALEN - 1);
			++errors;
		}
	}

	/* 3. setconfig */
	if (PQgetisnull(result, rowNumber, 2))
	{
		log_error("BUG: parseDatabaseProperty: setconfig is NULL");
		++errors;
	}
	else
	{
		char *value = PQgetvalue(result, rowNumber, 2);
		int len = strlen(value);
		int bytes = len + 1;

		property->setconfig = (char *) calloc(bytes, sizeof(char));

		if (property->setconfig == NULL)
		{
			log_fatal(ALLOCATION_FAILED_ERROR);
			return false;
		}

		strlcpy(property->setconfig, value, bytes);
	}

	return errors == 0;
}


/*
 * getExtensionList loops over the SQL result for the extension array query and
 * allocates an array of extensions then populates it with the query result.
 */
static void
getExtensionList(void *ctx, PGresult *result)
{
	SourceExtensionArrayContext *context = (SourceExtensionArrayContext *) ctx;
	int nTuples = PQntuples(result);

	if (PQnfields(result) != 11)
	{
		log_error("Query returned %d columns, expected 10", PQnfields(result));
		context->parsedOk = false;
		return;
	}

	bool parsedOk = true;

	SourceExtension *extension =
		(SourceExtension *) calloc(1, sizeof(SourceExtension));

	if (extension == NULL)
	{
		log_error(ALLOCATION_FAILED_ERROR);
		parsedOk = false;
		return;
	}

	for (int rowNumber = 0; rowNumber < nTuples; rowNumber++)
	{
		int confIndex = 0;

		(void) bzero(extension, sizeof(SourceExtension));

		if (!parseCurrentExtension(result, rowNumber, extension, &confIndex))
		{
			parsedOk = false;
			break;
		}

		log_trace("getExtensionList: %s [%d/%d]",
				  extension->extname,
				  confIndex,
				  extension->config.count);

		/*
		 * Only the first extension of a series gets into the extension list.
		 *
		 * Each extension has an array of extconfig (pg_class oids) and an
		 * array of extcondition (WHERE clauses, as text) of the same
		 * dimensions.
		 *
		 * The arrays may be empty, in which case confIndex == 0, and we can
		 * skip the extension configuration parts.
		 *
		 * The arrays may contain a single entry, in which case parsing the
		 * current row is self-contained.
		 *
		 * The arrays may contain 2 or more values, in which case the first row
		 * we read in the loop is where we build the SourceExtension structure
		 * instance, and then the next rows of the SQL query have the same
		 * first columns values and vary only in their extconfig/extcondition
		 * columns. The arrays have been UNNESTed, so each row contains the
		 * next value from the array.
		 */
		if (confIndex == 0 || confIndex == 1)
		{
			if (context->catalog != NULL && context->catalog->db != NULL)
			{
				if (!catalog_add_s_extension(context->catalog, extension))
				{
					/* errors have already been logged */
					parsedOk = false;
					break;
				}
			}
		}

		/* now loop over extension configuration, if any */
		if (extension->config.count > 0)
		{
			SourceExtensionConfig *config =
				(SourceExtensionConfig *) calloc(1, sizeof(SourceExtensionConfig));

			if (config == NULL)
			{
				log_fatal(ALLOCATION_FAILED_ERROR);
				parsedOk = false;
				return;
			}

			if (!parseCurrentExtensionConfig(result, rowNumber, config))
			{
				parsedOk = false;
				break;
			}

			if (context->catalog != NULL && context->catalog->db != NULL)
			{
				config->extoid = extension->oid;

				if (!catalog_add_s_extension_config(context->catalog, config))
				{
					/* errors have already been logged */
					parsedOk = false;
					break;
				}
			}
		}
	}


	context->parsedOk = parsedOk;
}


/*
 * parseCurrentExtension parses a single row of the extension listing query
 * result.
 */
static bool
parseCurrentExtension(PGresult *result,
					  int rowNumber,
					  SourceExtension *extension,
					  int *confIndex)
{
	int errors = 0;

	/* 1. oid */
	char *value = PQgetvalue(result, rowNumber, 0);

	if (!stringToUInt32(value, &(extension->oid)) || extension->oid == 0)
	{
		log_error("Invalid OID \"%s\"", value);
		++errors;
	}

	/* 2. extname */
	value = PQgetvalue(result, rowNumber, 1);
	int length = strlcpy(extension->extname, value, PG_NAMEDATALEN);

	if (length >= PG_NAMEDATALEN)
	{
		log_error("Extension name \"%s\" is %d bytes long, "
				  "the maximum expected is %d (PG_NAMEDATALEN - 1)",
				  value, length, PG_NAMEDATALEN - 1);
		++errors;
	}

	/* 3. extnamespace */
	value = PQgetvalue(result, rowNumber, 2);
	length = strlcpy(extension->extnamespace, value, PG_NAMEDATALEN);

	if (length >= PG_NAMEDATALEN)
	{
		log_error("Extension extnamespace \"%s\" is %d bytes long, "
				  "the maximum expected is %d (PG_NAMEDATALEN - 1)",
				  value, length, PG_NAMEDATALEN - 1);
		++errors;
	}

	/* 4. extrelocatable */
	value = PQgetvalue(result, rowNumber, 3);
	extension->extrelocatable = (*value) == 't';

	/* 5. array_length(extconfig), or NULL */
	if (PQgetisnull(result, rowNumber, 4))
	{
		extension->config.count = 0;
	}
	else
	{
		value = PQgetvalue(result, rowNumber, 4);

		if (!stringToInt(value, &(extension->config.count)))
		{
			log_error("Invalid extension configuration count \"%s\"", value);
			++errors;
		}
	}

	/* 6. n (position over count), or NULL */
	if (PQgetisnull(result, rowNumber, 5))
	{
		*confIndex = 0;
	}
	else
	{
		value = PQgetvalue(result, rowNumber, 5);

		if (!stringToInt(value, confIndex))
		{
			log_error("Invalid extension configuration index \"%s\"", value);
			++errors;
		}
	}

	return errors == 0;
}


/*
 * parseCurrentExtensionConfig parses a single row of the extension listing
 * query and adds the extconfig and extcondition columns to the given array
 * entry of SourceExtensionConfig.
 */
static bool
parseCurrentExtensionConfig(PGresult *result,
							int rowNumber,
							SourceExtensionConfig *extConfig)
{
	int errors = 0;

	/* 7. extconfig (pg_class oid) */
	char *value = PQgetvalue(result, rowNumber, 6);

	if (!stringToUInt32(value, &(extConfig->reloid)))
	{
		log_error("Invalid extension configuration OID \"%s\"", value);
		++errors;
	}

	/* 8. n.nspname */
	value = PQgetvalue(result, rowNumber, 7);
	int length = strlcpy(extConfig->nspname, value, PG_NAMEDATALEN);

	if (length >= PG_NAMEDATALEN)
	{
		log_error("Schema name \"%s\" is %d bytes long, "
				  "the maximum expected is %d (PG_NAMEDATALEN - 1)",
				  value, length, PG_NAMEDATALEN - 1);
		++errors;
	}

	/* 9. c.relname */
	value = PQgetvalue(result, rowNumber, 8);
	length = strlcpy(extConfig->relname, value, PG_NAMEDATALEN);

	if (length >= PG_NAMEDATALEN)
	{
		log_error("Extension configuration table name \"%s\" is %d bytes long, "
				  "the maximum expected is %d (PG_NAMEDATALEN - 1)",
				  value, length, PG_NAMEDATALEN - 1);
		++errors;
	}

	/* 10. extcondition */
	value = PQgetvalue(result, rowNumber, 9);
	extConfig->condition = strdup(value);

	if (extConfig->condition == NULL)
	{
		log_error(ALLOCATION_FAILED_ERROR);
		++errors;
	}

	/* 11. relkind */
	value = PQgetvalue(result, rowNumber, 10);
	extConfig->relkind = value[0];

	if (extConfig->relkind == 0)
	{
		log_error("Extension configuration relkind is empty");
		++errors;
	}

	return errors == 0;
}


/*
 * getExtensionsVersions loops over the SQL result for the available extension
 * versions list.
 */
static void
getExtensionsVersions(void *ctx, PGresult *result)
{
	ExtensionsVersionsArrayContext *context =
		(ExtensionsVersionsArrayContext *) ctx;

	int nTuples = PQntuples(result);

	if (PQnfields(result) != 4)
	{
		log_error("Query returned %d columns, expected 4", PQnfields(result));
		context->parsedOk = false;
		return;
	}

	if (nTuples == 0)
	{
		return;
	}

	/* we're not supposed to re-cycle arrays here */
	if (context->evArray->array != NULL)
	{
		/* issue a warning but let's try anyway */
		log_warn("BUG? context's array is not null in getExtensionsVersions");

		context->evArray->array = NULL;
	}

	context->evArray->count = nTuples;
	context->evArray->array =
		(ExtensionsVersions *) calloc(nTuples, sizeof(ExtensionsVersions));

	if (context->evArray->array == NULL)
	{
		log_fatal(ALLOCATION_FAILED_ERROR);
		return;
	}

	int errors = 0;

	for (int rowNumber = 0; rowNumber < nTuples; rowNumber++)
	{
		ExtensionsVersions *ev = &(context->evArray->array[rowNumber]);

		/* 1. name */
		char *value = PQgetvalue(result, rowNumber, 0);
		int length = strlcpy(ev->name, value, PG_NAMEDATALEN);

		if (length >= PG_NAMEDATALEN)
		{
			log_error("Extension name \"%s\" is %d bytes long, "
					  "the maximum expected is %d (PG_NAMEDATALEN - 1)",
					  value, length, PG_NAMEDATALEN - 1);
			++errors;
		}

		/* 2. defaultVersion */
		value = PQgetvalue(result, rowNumber, 1);
		length = strlcpy(ev->defaultVersion, value, PG_NAMEDATALEN);

		if (length >= PG_NAMEDATALEN)
		{
			log_error("Extension version \"%s\" is %d bytes long, "
					  "the maximum expected is %d (PG_NAMEDATALEN - 1)",
					  value, length, PG_NAMEDATALEN - 1);
			++errors;
		}

		/* 3. installedVersion */
		value = PQgetvalue(result, rowNumber, 2);
		length = strlcpy(ev->installedVersion, value, PG_NAMEDATALEN);

		if (length >= PG_NAMEDATALEN)
		{
			log_error("Extension version \"%s\" is %d bytes long, "
					  "the maximum expected is %d (PG_NAMEDATALEN - 1)",
					  value, length, PG_NAMEDATALEN - 1);
			++errors;
		}

		/* 4. versions JSON array */
		if (!PQgetisnull(result, rowNumber, 3))
		{
			value = PQgetvalue(result, rowNumber, 3);
			ev->json = json_parse_string(value);

			if (ev->json == NULL || json_type(ev->json) != JSONArray)
			{
				log_error("Failed to parse extension \"%s\" available versions "
						  "JSON array: %s",
						  ev->name, value);
				++errors;
			}
		}
	}

	context->parsedOk = errors == 0;
}


/*
 * getCollationList loops over the SQL result for the collation array query and
 * allocates an array of schemas then populates it with the query result.
 */
static void
getCollationList(void *ctx, PGresult *result)
{
	SourceCollationArrayContext *context = (SourceCollationArrayContext *) ctx;
	int nTuples = PQntuples(result);

	if (PQnfields(result) != 4)
	{
		log_error("Query returned %d columns, expected 4", PQnfields(result));
		context->parsedOk = false;
		return;
	}

	int errors = 0;

	for (int rowNumber = 0; rowNumber < nTuples; rowNumber++)
	{
		SourceCollation *collation =
			(SourceCollation *) calloc(1, sizeof(SourceCollation));

		if (collation == NULL)
		{
			++errors;
			log_error(ALLOCATION_FAILED_ERROR);
			break;
		}

		/* 1. oid */
		char *value = PQgetvalue(result, rowNumber, 0);

		if (!stringToUInt32(value, &(collation->oid)) || collation->oid == 0)
		{
			log_error("Invalid OID \"%s\"", value);
			++errors;
		}

		/* 2. collname */
		value = PQgetvalue(result, rowNumber, 1);
		int length = strlcpy(collation->collname, value, PG_NAMEDATALEN);

		if (length >= PG_NAMEDATALEN)
		{
			log_error("Collation name \"%s\" is %d bytes long, "
					  "the maximum expected is %d (PG_NAMEDATALEN - 1)",
					  value, length, PG_NAMEDATALEN - 1);
			++errors;
		}

		/* 3. desc */
		value = PQgetvalue(result, rowNumber, 2);
		length = strlen(value) + 1;
		collation->desc = (char *) calloc(length, sizeof(char));

		if (collation->desc == NULL)
		{
			log_fatal(ALLOCATION_FAILED_ERROR);
			return;
		}

		strlcpy(collation->desc, value, length);

		/* 4. restoreListName */
		value = PQgetvalue(result, rowNumber, 3);
		length =
			strlcpy(collation->restoreListName,
					value,
					RESTORE_LIST_NAMEDATALEN);

		if (length >= RESTORE_LIST_NAMEDATALEN)
		{
			log_error("Collation restore list name \"%s\" is %d bytes long, "
					  "the maximum expected is %d (RESTORE_LIST_NAMEDATALEN - 1)",
					  value, length, RESTORE_LIST_NAMEDATALEN - 1);
			++errors;
		}

		if (context->catalog != NULL && context->catalog->db != NULL)
		{
			if (!catalog_add_s_coll(context->catalog, collation))
			{
				/* errors have already been logged */
				++errors;
				break;
			}
		}
	}

	context->parsedOk = errors == 0;
}


/*
<<<<<<< HEAD
 * Retrieves the table size array from the PostgreSQL result and populates the context.
=======
 * getTableSizeArray retrieves the table size array from the PostgreSQL result and populates the context.
>>>>>>> 67df98b2
 */
static void
getTableSizeArray(void *ctx, PGresult *result)
{
	SourceTableSizeArrayContext *context = (SourceTableSizeArrayContext *) ctx;
	int nTuples = PQntuples(result);

	if (PQnfields(result) != 3)
	{
		log_error("Query returned %d columns, expected 3", PQnfields(result));
		context->parsedOk = false;
		return;
	}

	bool parsedOk = true;

	for (int rowNumber = 0; rowNumber < nTuples; rowNumber++)
	{
		SourceTableSize *tableSize =
			(SourceTableSize *) calloc(1, sizeof(SourceTableSize));

		if (!parseCurrentSourceTableSize(result, rowNumber, tableSize))
		{
			parsedOk = false;
			break;
		}

		if (context->catalog != NULL && context->catalog->db != NULL)
		{
			if (!catalog_add_s_table_size(context->catalog, tableSize))
			{
				/* errors have already been logged */
				parsedOk = false;
				break;
			}
		}
	}

	context->parsedOk = parsedOk;
}


/*
<<<<<<< HEAD
 * Parses the current source table size from the given PGresult object.
=======
 * parseCurrentSourceTableSize parses the current source table size from the given PGresult object.
>>>>>>> 67df98b2
 */
static bool
parseCurrentSourceTableSize(PGresult *result, int rowNumber, SourceTableSize *tableSize)
{
	int errors = 0;

	int fnoid = PQfnumber(result, "oid");
	int fnbytes = PQfnumber(result, "bytes");
	int fnbytespretty = PQfnumber(result, "pg_size_pretty");

	/* 1. oid */
	char *value = PQgetvalue(result, rowNumber, fnoid);

	if (!stringToUInt32(value, &(tableSize->oid)) || tableSize->oid == 0)
	{
		log_error("Invalid OID \"%s\"", value);
		++errors;
	}

	/* 2. bytes */
	value = PQgetvalue(result, rowNumber, fnbytes);

	if (!stringToInt64(value, &(tableSize->bytes)))
	{
		log_error("Invalid pg_table_size: \"%s\"", value);
		++errors;
	}

	/* 3. pg_size_pretty */
	value = PQgetvalue(result, rowNumber, fnbytespretty);
	int length = strlcpy(tableSize->bytesPretty, value, PG_NAMEDATALEN);

	if (length >= PG_NAMEDATALEN)
	{
		log_error("Pretty printed byte size \"%s\" is %d bytes long, "
				  "the maximum expected is %d (PG_NAMEDATALEN - 1)",
				  value, length, PG_NAMEDATALEN - 1);
		++errors;
	}

	return errors == 0;
}


/*
 * getTableArray loops over the SQL result for the tables array query and
 * allocates an array of tables then populates it with the query result.
 */
static void
getTableArray(void *ctx, PGresult *result)
{
	SourceTableArrayContext *context = (SourceTableArrayContext *) ctx;

	int nTuples = PQntuples(result);

	if (PQnfields(result) != 10)
	{
		log_error("Query returned %d columns, expected 10", PQnfields(result));
		context->parsedOk = false;
		return;
	}

	bool parsedOk = true;

	for (int rowNumber = 0; rowNumber < nTuples; rowNumber++)
	{
		SourceTable *table = (SourceTable *) calloc(1, sizeof(SourceTable));

		if (!parseCurrentSourceTable(result, rowNumber, table))
		{
			parsedOk = false;
			break;
		}

		if (context->catalog != NULL && context->catalog->db != NULL)
		{
			if (!catalog_add_s_table(context->catalog, table))
			{
				/* errors have already been logged */
				parsedOk = false;
				break;
			}
		}
	}

	context->parsedOk = parsedOk;
}


/*
 * getPartKeyMinMaxValue retrieves the min and max values for the
 * candidate partition key of the given table.
 */
static bool
getPartKeyMinMaxValue(PGSQL *pgsql, SourceTable *table)
{
	PQExpBuffer sql = createPQExpBuffer();
	char *sqlTemplate = "select min(%s), max(%s) "
						"  from %s ";

	appendPQExpBuffer(sql, sqlTemplate, table->partKey, table->partKey, table->qname);

	if (PQExpBufferBroken(sql))
	{
		(void) destroyPQExpBuffer(sql);
		log_error(
			"Failed to allocate memory for SQL query string to get partition key range");
		return false;
	}

	SourceTablePartKeyMinMaxValueContext partKeyMinMaxValueContext = { 0 };
	if (!pgsql_execute_with_params(pgsql, sql->data, 0, NULL, NULL,
								   &partKeyMinMaxValueContext, &parsePartKeyMinMaxValue))
	{
		(void) destroyPQExpBuffer(sql);
		log_error("Failed to execute SQL query to get partition key range");
		return false;
	}

	if (!partKeyMinMaxValueContext.parsedOk)
	{
		(void) destroyPQExpBuffer(sql);
		log_error("Failed to parse SQL query to get partition key range");
		return false;
	}

	(void) destroyPQExpBuffer(sql);

	table->partmax = (partKeyMinMaxValueContext.max);
	table->partmin = (partKeyMinMaxValueContext.min);

	return true;
}


/*
 * Parses the minimum and maximum values of a partition key from a PostgreSQL result.
 */
static void
parsePartKeyMinMaxValue(void *ctx, PGresult *result)
{
	SourceTablePartKeyMinMaxValueContext *context =
		(SourceTablePartKeyMinMaxValueContext *) ctx;

	int nTuples = PQntuples(result);
	int errors = 0;

	if (nTuples != 1)
	{
		log_error("Query returned %d tuples, expected 1", nTuples);
		context->parsedOk = false;
		return;
	}

	if (PQnfields(result) != 2)
	{
		log_error("Query returned %d columns, expected 2", PQnfields(result));
		context->parsedOk = false;
		return;
	}

	/* 1. min */
	char *value = PQgetvalue(result, 0, 0);
	if (!stringToInt64(value, &(context->min)))
	{
		log_error("Invalid min value: \"%s\"", value);
		++errors;
	}

	/* 2. max */
	value = PQgetvalue(result, 0, 1);
	if (!stringToInt64(value, &(context->max)))
	{
		log_error("Invalid max value: \"%s\"", value);
		++errors;
	}

	context->parsedOk = errors == 0;
}


/*
 * parseCurrentSourceTable parses a single row of the table listing query
 * result.
 */
static bool
parseCurrentSourceTable(PGresult *result, int rowNumber, SourceTable *table)
{
	int errors = 0;

	int fnoid = PQfnumber(result, "oid");
	int fnnspname = PQfnumber(result, "nspname");
	int fnrelname = PQfnumber(result, "relname");
	int fnamname = PQfnumber(result, "amname");
	int fnrelpages = PQfnumber(result, "relpages");
	int fnreltuples = PQfnumber(result, "reltuples");
	int fnexcldata = PQfnumber(result, "excludedata");
	int fnrestorelistname = PQfnumber(result, "format");
	int fnpartkey = PQfnumber(result, "partkey");
	int fnattrs = PQfnumber(result, "attributes");

	/* c.oid */
	char *value = PQgetvalue(result, rowNumber, fnoid);

	if (!stringToUInt32(value, &(table->oid)) || table->oid == 0)
	{
		log_error("Invalid OID \"%s\"", value);
		++errors;
	}

	/* n.nspname */
	value = PQgetvalue(result, rowNumber, fnnspname);
	int length = strlcpy(table->nspname, value, PG_NAMEDATALEN);

	if (length >= PG_NAMEDATALEN)
	{
		log_error("Schema name \"%s\" is %d bytes long, "
				  "the maximum expected is %d (PG_NAMEDATALEN - 1)",
				  value, length, PG_NAMEDATALEN - 1);
		++errors;
	}

	/* c.relname */
	value = PQgetvalue(result, rowNumber, fnrelname);
	length = strlcpy(table->relname, value, PG_NAMEDATALEN);

	if (length >= PG_NAMEDATALEN)
	{
		log_error("Table name \"%s\" is %d bytes long, "
				  "the maximum expected is %d (PG_NAMEDATALEN - 1)",
				  value, length, PG_NAMEDATALEN - 1);
		++errors;
	}

	/* compute the qualified name from the nspname and relname */
	length = sformat(table->qname, sizeof(table->qname), "%s.%s",
					 table->nspname,
					 table->relname);

	if (length >= sizeof(table->qname))
	{
		log_error("Qualified table name \"%s\".\"%s\" is %d bytes long, "
				  "the maximum expected is %lld",
				  table->nspname,
				  table->relname,
				  length,
				  (long long) sizeof(table->qname) - 1);
		++errors;
	}

	/* pgam_amname */
	if (PQgetisnull(result, rowNumber, fnamname))
	{
		/* table started having an amname in Postgres 12 */
		strlcpy(table->amname, "heap", PG_NAMEDATALEN);
	}
	else
	{
		value = PQgetvalue(result, rowNumber, fnamname);
		length = strlcpy(table->amname, value, PG_NAMEDATALEN);

		if (length >= PG_NAMEDATALEN)
		{
			log_error("Access Method name \"%s\" is %d bytes long, "
					  "the maximum expected is %d (PG_NAMEDATALEN - 1)",
					  value, length, PG_NAMEDATALEN - 1);
			++errors;
		}
	}

	/* c.relpages */
	if (PQgetisnull(result, rowNumber, fnrelpages))
	{
		/*
		 * reltuples is NULL when table has never been ANALYZEd, just count
		 * zero then.
		 */
		table->relpages = 0;
	}
	else
	{
		value = PQgetvalue(result, rowNumber, fnrelpages);

		if (!stringToInt64(value, &(table->relpages)))
		{
			log_error("Invalid relpages \"%s\"", value);
			++errors;
		}
	}

	/* c.reltuples::bigint */
	if (PQgetisnull(result, rowNumber, fnreltuples))
	{
		/*
		 * reltuples is NULL when table has never been ANALYZEd, just count
		 * zero then.
		 */
		table->reltuples = 0;
	}
	else
	{
		value = PQgetvalue(result, rowNumber, fnreltuples);

		if (!stringToInt64(value, &(table->reltuples)))
		{
			log_error("Invalid reltuples::bigint \"%s\"", value);
			++errors;
		}
	}

	/* excludeData */
	value = PQgetvalue(result, rowNumber, fnexcldata);
	table->excludeData = (*value) == 't';

	/* restoreListName */
	value = PQgetvalue(result, rowNumber, fnrestorelistname);
	length = strlcpy(table->restoreListName, value, RESTORE_LIST_NAMEDATALEN);

	if (length >= RESTORE_LIST_NAMEDATALEN)
	{
		log_error("Table restore list name \"%s\" is %d bytes long, "
				  "the maximum expected is %d (RESTORE_LIST_NAMEDATALEN - 1)",
				  value, length, RESTORE_LIST_NAMEDATALEN - 1);
		++errors;
	}

	/* partkey */
	if (PQgetisnull(result, rowNumber, fnpartkey))
	{
		log_debug("Table %s with oid %u has not part key column",
				  table->qname,
				  table->oid);
	}
	else
	{
		value = PQgetvalue(result, rowNumber, fnpartkey);
		length = strlcpy(table->partKey, value, PG_NAMEDATALEN);

		if (length >= PG_NAMEDATALEN)
		{
			log_error("Partition key column name %s is %d bytes long, "
					  "the maximum expected is %d (PG_NAMEDATALEN - 1)",
					  value, length, PG_NAMEDATALEN - 1);
			++errors;
		}
	}

	/* attributes */
	if (PQgetisnull(result, rowNumber, fnattrs))
	{
		/* the query didn't care to add the attributes, skip parsing them */
		table->attributes.count = 0;
	}
	else
	{
		value = PQgetvalue(result, rowNumber, fnattrs);

		JSON_Value *json = json_parse_string(value);

		if (!parseAttributesArray(table, json))
		{
			log_error("Failed to parse table %s attribute array: %s",
					  table->qname,
					  value);
			++errors;
		}
	}

	log_trace("parseCurrentSourceTable: %s.%s", table->nspname, table->relname);

	return errors == 0;
}


/*
 * parseAttributesArray parses a JSON representation of table list of
 * attributes and allocates the table's attribute array.
 */
static bool
parseAttributesArray(SourceTable *table, JSON_Value *json)
{
	if (json == NULL || json_type(json) != JSONArray)
	{
		return false;
	}

	JSON_Array *jsAttsArray = json_array(json);

	int count = json_array_get_count(jsAttsArray);

	table->attributes.count = count;

	if (count == 0)
	{
		table->attributes.array = NULL;
		return true;
	}

	table->attributes.array =
		(SourceTableAttribute *) calloc(count, sizeof(SourceTableAttribute));

	if (table->attributes.array == NULL)
	{
		log_fatal(ALLOCATION_FAILED_ERROR);
		return false;
	}

	for (int i = 0; i < count; i++)
	{
		SourceTableAttribute *attr = &(table->attributes.array[i]);
		JSON_Object *jsAttr = json_array_get_object(jsAttsArray, i);

		attr->attnum = json_object_get_number(jsAttr, "attnum");
		attr->atttypid = json_object_get_number(jsAttr, "atttypid");

		strlcpy(attr->attname,
				json_object_get_string(jsAttr, "attname"),
				sizeof(attr->attname));

		attr->attisprimary = json_object_get_boolean(jsAttr, "attisprimary");
		attr->attisgenerated = json_object_get_boolean(jsAttr, "attisgenerated");
	}

	return true;
}


/*
 * getSequenceArray loops over the SQL result for the sequence array query and
 * allocates an array of tables then populates it with the query result.
 */
static void
getSequenceArray(void *ctx, PGresult *result)
{
	SourceSequenceArrayContext *context = (SourceSequenceArrayContext *) ctx;
	int nTuples = PQntuples(result);

	if (PQnfields(result) != 7)
	{
		log_error("Query returned %d columns, expected 7", PQnfields(result));
		context->parsedOk = false;
		return;
	}

	bool parsedOk = true;

	for (int rowNumber = 0; rowNumber < nTuples; rowNumber++)
	{
		SourceSequence *seq =
			(SourceSequence *) calloc(1, sizeof(SourceSequence));

		if (!parseCurrentSourceSequence(result, rowNumber, seq))
		{
			parsedOk = false;
			break;
		}

		if (context->catalog != NULL && context->catalog->db != NULL)
		{
			if (!catalog_add_s_seq(context->catalog, seq))
			{
				/* errors have already been logged */
				parsedOk = false;
				break;
			}
		}
	}

	context->parsedOk = parsedOk;
}


/*
 * parseCurrentSourceSequence parses a single row of the sequence listing query
 * result.
 */
static bool
parseCurrentSourceSequence(PGresult *result, int rowNumber, SourceSequence *seq)
{
	int errors = 0;

	/* 1. c.oid */
	char *value = PQgetvalue(result, rowNumber, 0);

	if (!stringToUInt32(value, &(seq->oid)) || seq->oid == 0)
	{
		log_error("Invalid OID \"%s\"", value);
		++errors;
	}

	/* 2. n.nspname */
	value = PQgetvalue(result, rowNumber, 1);
	int length = strlcpy(seq->nspname, value, PG_NAMEDATALEN);

	if (length >= PG_NAMEDATALEN)
	{
		log_error("Schema name \"%s\" is %d bytes long, "
				  "the maximum expected is %d (PG_NAMEDATALEN - 1)",
				  value, length, PG_NAMEDATALEN - 1);
		++errors;
	}

	/* 3. c.relname */
	value = PQgetvalue(result, rowNumber, 2);
	length = strlcpy(seq->relname, value, PG_NAMEDATALEN);

	if (length >= PG_NAMEDATALEN)
	{
		log_error("Sequence name \"%s\" is %d bytes long, "
				  "the maximum expected is %d (PG_NAMEDATALEN - 1)",
				  value, length, PG_NAMEDATALEN - 1);
		++errors;
	}

	/* compute the qualified name from the nspname and relname */
	length = sformat(seq->qname, sizeof(seq->qname), "%s.%s",
					 seq->nspname,
					 seq->relname);

	if (length >= sizeof(seq->qname))
	{
		log_error("Qualified seq name \"%s\".\"%s\" is %d bytes long, "
				  "the maximum expected is %lld",
				  seq->nspname,
				  seq->relname,
				  length,
				  (long long) sizeof(seq->qname) - 1);
		++errors;
	}

	/* 4. restoreListName */
	value = PQgetvalue(result, rowNumber, 3);
	length = strlcpy(seq->restoreListName, value, RESTORE_LIST_NAMEDATALEN);

	if (length >= RESTORE_LIST_NAMEDATALEN)
	{
		log_error("Table restore list name \"%s\" is %d bytes long, "
				  "the maximum expected is %d (RESTORE_LIST_NAMEDATALEN - 1)",
				  value, length, RESTORE_LIST_NAMEDATALEN - 1);
		++errors;
	}

	/* 5. ownedby */
	if (PQgetisnull(result, rowNumber, 4))
	{
		seq->ownedby = 0;
	}
	else
	{
		value = PQgetvalue(result, rowNumber, 4);

		if (!stringToUInt32(value, &(seq->ownedby)) || seq->ownedby == 0)
		{
			log_error("Invalid pg_class OID for ownedby: \"%s\"", value);
			++errors;
		}
	}

	/* 6. attrelid */
	if (PQgetisnull(result, rowNumber, 5))
	{
		seq->attrelid = 0;
	}
	else
	{
		value = PQgetvalue(result, rowNumber, 5);

		if (!stringToUInt32(value, &(seq->attrelid)) || seq->attrelid == 0)
		{
			log_error("Invalid pg_class OID for attrelid: \"%s\"", value);
			++errors;
		}
	}

	/* 6. attroid */
	if (PQgetisnull(result, rowNumber, 6))
	{
		seq->attroid = 0;
	}
	else
	{
		value = PQgetvalue(result, rowNumber, 6);

		if (!stringToUInt32(value, &(seq->attroid)) || seq->attroid == 0)
		{
			log_error("Invalid pg_attribute OID \"%s\"", value);
			++errors;
		}
	}

	return errors == 0;
}


/*
 * getIndexArray loops over the SQL result for the index array query and
 * allocates an array of tables then populates it with the query result.
 */
static void
getIndexArray(void *ctx, PGresult *result)
{
	SourceIndexArrayContext *context = (SourceIndexArrayContext *) ctx;
	int nTuples = PQntuples(result);

	if (PQnfields(result) != 16)
	{
		log_error("Query returned %d columns, expected 16", PQnfields(result));
		context->parsedOk = false;
		return;
	}

	bool parsedOk = true;

	for (int rowNumber = 0; rowNumber < nTuples; rowNumber++)
	{
		SourceIndex *index = (SourceIndex *) calloc(1, sizeof(SourceIndex));

		if (!parseCurrentSourceIndex(result, rowNumber, index))
		{
			parsedOk = false;
			break;
		}

		if (context->catalog != NULL && context->catalog->db != NULL)
		{
			if (!catalog_add_s_index(context->catalog, index))
			{
				/* errors have already been logged */
				parsedOk = false;
				break;
			}

			/* not all indexes are supporting a constraint, of course */
			if (index->constraintOid > 0)
			{
				if (!catalog_add_s_constraint(context->catalog, index))
				{
					/* errors have already been logged */
					parsedOk = false;
					break;
				}
			}
		}
	}

	context->parsedOk = parsedOk;
}


/*
 * parseCurrentSourceIndex parses a single row of the index listing query
 * result.
 */
static bool
parseCurrentSourceIndex(PGresult *result, int rowNumber, SourceIndex *index)
{
	int errors = 0;

	/* 1. i.oid */
	char *value = PQgetvalue(result, rowNumber, 0);

	if (!stringToUInt32(value, &(index->indexOid)) || index->indexOid == 0)
	{
		log_error("Invalid index OID \"%s\"", value);
		++errors;
	}

	/* 2. n.nspname */
	value = PQgetvalue(result, rowNumber, 1);
	int length = strlcpy(index->indexNamespace, value, PG_NAMEDATALEN);

	if (length >= PG_NAMEDATALEN)
	{
		log_error("Schema name \"%s\" is %d bytes long, "
				  "the maximum expected is %d (PG_NAMEDATALEN - 1)",
				  value, length, PG_NAMEDATALEN - 1);
		++errors;
	}

	/* 3. i.relname */
	value = PQgetvalue(result, rowNumber, 2);
	length = strlcpy(index->indexRelname, value, PG_NAMEDATALEN);

	if (length >= PG_NAMEDATALEN)
	{
		log_error("Index name \"%s\" is %d bytes long, "
				  "the maximum expected is %d (PG_NAMEDATALEN - 1)",
				  value, length, PG_NAMEDATALEN - 1);
		++errors;
	}

	/* compute the qualified name from the nspname and relname */
	length = sformat(index->indexQname, sizeof(index->indexQname), "%s.%s",
					 index->indexNamespace,
					 index->indexRelname);

	if (length >= sizeof(index->tableQname))
	{
		log_error("Qualified index name \"%s\".\"%s\" is %d bytes long, "
				  "the maximum expected is %lld",
				  index->indexNamespace,
				  index->indexRelname,
				  length,
				  (long long) sizeof(index->tableQname) - 1);
		++errors;
	}

	/* 4. r.oid */
	value = PQgetvalue(result, rowNumber, 3);

	if (!stringToUInt32(value, &(index->tableOid)) || index->tableOid == 0)
	{
		log_error("Invalid OID \"%s\"", value);
		++errors;
	}

	/* 5. rn.nspname */
	value = PQgetvalue(result, rowNumber, 4);
	length = strlcpy(index->tableNamespace, value, PG_NAMEDATALEN);

	if (length >= PG_NAMEDATALEN)
	{
		log_error("Schema name \"%s\" is %d bytes long, "
				  "the maximum expected is %d (PG_NAMEDATALEN - 1)",
				  value, length, PG_NAMEDATALEN - 1);
		++errors;
	}

	/* 6. r.relname */
	value = PQgetvalue(result, rowNumber, 5);
	length = strlcpy(index->tableRelname, value, PG_NAMEDATALEN);

	if (length >= PG_NAMEDATALEN)
	{
		log_error("Index name \"%s\" is %d bytes long, "
				  "the maximum expected is %d (PG_NAMEDATALEN - 1)",
				  value, length, PG_NAMEDATALEN - 1);
		++errors;
	}

	/* compute the qualified name from the nspname and relname */
	length = sformat(index->tableQname, sizeof(index->tableQname), "%s.%s",
					 index->tableNamespace,
					 index->tableRelname);

	if (length >= sizeof(index->tableQname))
	{
		log_error("Qualified table name \"%s\".\"%s\" is %d bytes long, "
				  "the maximum expected is %lld",
				  index->tableNamespace,
				  index->tableRelname,
				  length,
				  (long long) sizeof(index->tableQname) - 1);
		++errors;
	}

	/* 7. indisprimary */
	value = PQgetvalue(result, rowNumber, 6);
	if (value == NULL || ((*value != 't') && (*value != 'f')))
	{
		log_error("Invalid indisprimary value \"%s\"", value);
		++errors;
	}
	else
	{
		index->isPrimary = (*value) == 't';
	}

	/* 8. indisunique */
	value = PQgetvalue(result, rowNumber, 7);
	if (value == NULL || ((*value != 't') && (*value != 'f')))
	{
		log_error("Invalid indisunique value \"%s\"", value);
		++errors;
	}
	else
	{
		index->isUnique = (*value) == 't';
	}

	/* 9. cols */
	value = PQgetvalue(result, rowNumber, 8);
	length = strlen(value) + 1;
	index->indexColumns = (char *) calloc(length, sizeof(char));

	if (index->indexColumns == NULL)
	{
		log_fatal(ALLOCATION_FAILED_ERROR);
		return false;
	}

	strlcpy(index->indexColumns, value, length);

	/* 10. pg_get_indexdef() */
	value = PQgetvalue(result, rowNumber, 9);
	length = strlen(value) + 1;
	index->indexDef = (char *) calloc(length, sizeof(char));

	if (index->indexDef == NULL)
	{
		log_fatal(ALLOCATION_FAILED_ERROR);
		return false;
	}

	strlcpy(index->indexDef, value, length);

	/* 11. c.oid */
	if (PQgetisnull(result, rowNumber, 10))
	{
		index->constraintOid = 0;
	}
	else
	{
		value = PQgetvalue(result, rowNumber, 10);

		if (!stringToUInt32(value, &(index->constraintOid)) ||
			index->constraintOid == 0)
		{
			log_error("Invalid OID \"%s\"", value);
			++errors;
		}
	}

	/* 12. c.condeferrable */
	if (!PQgetisnull(result, rowNumber, 11))
	{
		value = PQgetvalue(result, rowNumber, 11);
		if (value == NULL || ((*value != 't') && (*value != 'f')))
		{
			log_error("Invalid condeferrable value \"%s\"", value);
			++errors;
		}
		else
		{
			index->condeferrable = (*value) == 't';
		}
	}

	/* 13. c.condeferred */
	if (!PQgetisnull(result, rowNumber, 12))
	{
		value = PQgetvalue(result, rowNumber, 12);
		if (value == NULL || ((*value != 't') && (*value != 'f')))
		{
			log_error("Invalid condeferred value \"%s\"", value);
			++errors;
		}
		else
		{
			index->condeferred = (*value) == 't';
		}
	}

	/* 14. conname */
	if (!PQgetisnull(result, rowNumber, 13))
	{
		value = PQgetvalue(result, rowNumber, 13);
		length = strlcpy(index->constraintName, value, PG_NAMEDATALEN);

		if (length >= PG_NAMEDATALEN)
		{
			log_error("Index name \"%s\" is %d bytes long, "
					  "the maximum expected is %d (PG_NAMEDATALEN - 1)",
					  value, length, PG_NAMEDATALEN - 1);
			++errors;
		}
	}

	/* 15. pg_get_constraintdef */
	if (!PQgetisnull(result, rowNumber, 14))
	{
		value = PQgetvalue(result, rowNumber, 14);
		length = strlen(value) + 1;
		index->constraintDef = (char *) calloc(length, sizeof(char));

		if (index->constraintDef == NULL)
		{
			log_fatal(ALLOCATION_FAILED_ERROR);
			return false;
		}

		strlcpy(index->constraintDef, value, length);
	}

	/* 16. indexRestoreListName */
	value = PQgetvalue(result, rowNumber, 15);
	length =
		strlcpy(index->indexRestoreListName, value, RESTORE_LIST_NAMEDATALEN);

	if (length >= RESTORE_LIST_NAMEDATALEN)
	{
		log_error("Index restore list name \"%s\" is %d bytes long, "
				  "the maximum expected is %d (RESTORE_LIST_NAMEDATALEN - 1)",
				  value, length, RESTORE_LIST_NAMEDATALEN - 1);
		++errors;
	}

	return errors == 0;
}


/*
 * getDependArray loops over the SQL result for the table dependencies array
 * query and allocates an array of tables then populates it with the query
 * result.
 */
static void
getDependArray(void *ctx, PGresult *result)
{
	SourceDependArrayContext *context = (SourceDependArrayContext *) ctx;
	int nTuples = PQntuples(result);

	if (PQnfields(result) != 9)
	{
		log_error("Query returned %d columns, expected 9", PQnfields(result));
		context->parsedOk = false;
		return;
	}

	bool parsedOk = true;

	for (int rowNumber = 0; rowNumber < nTuples; rowNumber++)
	{
		SourceDepend *depend = (SourceDepend *) calloc(1, sizeof(SourceDepend));

		if (!parseCurrentSourceDepend(result, rowNumber, depend))
		{
			parsedOk = false;
			break;
		}

		if (context->catalog != NULL && context->catalog->db != NULL)
		{
			if (!catalog_add_s_depend(context->catalog, depend))
			{
				/* errors have already been logged */
				parsedOk = false;
				break;
			}
		}
	}

	context->parsedOk = parsedOk;
}


/*
 * parseCurrentSourceDepend parses a single row of the dependency listing query
 * result.
 */
static bool
parseCurrentSourceDepend(PGresult *result, int rowNumber, SourceDepend *depend)
{
	int errors = 0;

	/* 1. n.nspname */
	char *value = PQgetvalue(result, rowNumber, 0);
	int length = strlcpy(depend->nspname, value, PG_NAMEDATALEN);

	if (length >= PG_NAMEDATALEN)
	{
		log_error("Schema name \"%s\" is %d bytes long, "
				  "the maximum expected is %d (PG_NAMEDATALEN - 1)",
				  value, length, PG_NAMEDATALEN - 1);
		++errors;
	}

	/* 2. c.relname */
	value = PQgetvalue(result, rowNumber, 1);
	length = strlcpy(depend->relname, value, PG_NAMEDATALEN);

	if (length >= PG_NAMEDATALEN)
	{
		log_error("Table name \"%s\" is %d bytes long, "
				  "the maximum expected is %d (PG_NAMEDATALEN - 1)",
				  value, length, PG_NAMEDATALEN - 1);
		++errors;
	}

	/* 3. refclassid */
	if (PQgetisnull(result, rowNumber, 2))
	{
		depend->refclassid = 0;
	}
	else
	{
		value = PQgetvalue(result, rowNumber, 2);

		if (!stringToUInt32(value, &(depend->refclassid)) || depend->refclassid == 0)
		{
			log_error("Invalid OID \"%s\"", value);
			++errors;
		}
	}

	/* 4. refobjid */
	if (PQgetisnull(result, rowNumber, 3))
	{
		depend->refobjid = 0;
	}
	else
	{
		value = PQgetvalue(result, rowNumber, 3);

		if (!stringToUInt32(value, &(depend->refobjid)) || depend->refobjid == 0)
		{
			log_error("Invalid OID \"%s\"", value);
			++errors;
		}
	}

	/* 5. classid */
	if (PQgetisnull(result, rowNumber, 4))
	{
		depend->classid = 0;
	}
	else
	{
		value = PQgetvalue(result, rowNumber, 4);

		if (!stringToUInt32(value, &(depend->classid)) || depend->classid == 0)
		{
			log_error("Invalid OID \"%s\"", value);
			++errors;
		}
	}

	/* 6. objid */
	if (PQgetisnull(result, rowNumber, 5))
	{
		depend->objid = 0;
	}
	else
	{
		value = PQgetvalue(result, rowNumber, 5);

		if (!stringToUInt32(value, &(depend->objid)) || depend->objid == 0)
		{
			log_error("Invalid OID \"%s\"", value);
			++errors;
		}
	}

	/* 7. deptype */
	if (PQgetisnull(result, rowNumber, 6))
	{
		depend->deptype = 's';  /* invent something for schemas */
	}
	else
	{
		value = PQgetvalue(result, rowNumber, 6);
		depend->deptype = value[0];
	}

	/* 8. type */
	value = PQgetvalue(result, rowNumber, 7);
	length = strlcpy(depend->type, value, BUFSIZE);

	if (length >= BUFSIZE)
	{
		log_error("Table dependency type \"%s\" is %d bytes long, "
				  "the maximum expected is %d (BUFSIZE - 1)",
				  value, length, BUFSIZE - 1);
		++errors;
	}

	/* 9. identity */
	value = PQgetvalue(result, rowNumber, 8);
	length = strlcpy(depend->identity, value, BUFSIZE);

	if (length >= BUFSIZE)
	{
		log_error("Table dependency identity \"%s\" is %d bytes long, "
				  "the maximum expected is %d (BUFSIZE - 1)",
				  value, length, BUFSIZE - 1);
		++errors;
	}

	return errors == 0;
}


/*
 * getTableChecksum assigns the rowcount and checksum fields of a table from
 * the result of an SQL query.
 */
static void
getTableChecksum(void *ctx, PGresult *result)
{
	ChecksumContext *context = (ChecksumContext *) ctx;

	int nTuples = PQntuples(result);
	int errors = 0;

	if (nTuples != 1)
	{
		log_error("Query returned %d columns, expected 1", nTuples);
		context->parsedOk = false;
		return;
	}

	if (PQnfields(result) != 2)
	{
		log_error("Query returned %d columns, expected 2", PQnfields(result));
		context->parsedOk = false;
		return;
	}

	TableChecksum *sum = context->sum;

	/* 1. count */
	char *value = PQgetvalue(result, 0, 0);

	if (!stringToUInt64(value, &(sum->rowcount)))
	{
		log_error("Invalid row count value: \"%s\"", value);
		++errors;
	}

	value = PQgetvalue(result, 0, 1);
	strlcpy(sum->checksum, value, CHECKSUMLEN);

	context->parsedOk = errors == 0;
}<|MERGE_RESOLUTION|>--- conflicted
+++ resolved
@@ -4533,11 +4533,7 @@
 
 
 /*
-<<<<<<< HEAD
- * Retrieves the table size array from the PostgreSQL result and populates the context.
-=======
  * getTableSizeArray retrieves the table size array from the PostgreSQL result and populates the context.
->>>>>>> 67df98b2
  */
 static void
 getTableSizeArray(void *ctx, PGresult *result)
@@ -4581,11 +4577,7 @@
 
 
 /*
-<<<<<<< HEAD
- * Parses the current source table size from the given PGresult object.
-=======
  * parseCurrentSourceTableSize parses the current source table size from the given PGresult object.
->>>>>>> 67df98b2
  */
 static bool
 parseCurrentSourceTableSize(PGresult *result, int rowNumber, SourceTableSize *tableSize)
